<project name="Build specific targets and properties" default="noDefault">

    <property name="builder" location="." />
	<!--
	Retroweaver removed: now, PyDev is dependent upon java 1.5!
    <property name="retroweaver.home" location="${builder}/retroweaver" />
    <taskdef name="retroweaver" classname="com.rc.retroweaver.ant.RetroWeaverTask">
        <classpath>
            <fileset dir="${retroweaver.home}/lib" includes="**/*" />
            <pathelement location="${retroweaver.home}/release/retroweaver.jar" />
        </classpath>
    </taskdef>
    -->

    <!-- ===================================================================== -->
    <!-- Run a given ${target} on all elements being built -->
    <!-- Add on <ant> task for each top level element being built. -->
    <!-- ===================================================================== -->
    <available property="allElementsFile" file="${builder}/allElements.xml" value="${builder}/allElements.xml" />
    <property name="allElementsFile" location="${eclipse.pdebuild.templates}/headless-build/allElements.xml" />

    <import file="${allElementsFile}" />
    <target name="allElements">
        <antcall target="allElementsDelegator" />
    </target>

    <!-- ===================================================================== -->
    <!-- ===================================================================== -->
    <target name="getBaseComponents" depends="checkLocalBase" unless="skipBase">
        <get src="${eclipseBaseURL}" dest="${buildDirectory}/../temp-base.zip" />
        <unzip dest="${base}" overwrite="true" src="${buildDirectory}/../temp-base.zip" />
    </target>

    <target name="checkLocalBase">
        <available file="${base}" property="skipBase" />
    </target>

    <!-- ===================================================================== -->
    <!-- Check out map files from correct repository -->
    <!-- Replace values for mapsCheckoutTag as desired. -->
    <!-- ===================================================================== -->
    <target name="getMapFiles" depends="checkLocalMaps" unless="skipMaps">
        <property name="mapsCheckoutTag" value="HEAD" />
        <cvs cvsRoot="${mapsRepo}" package="${mapsRoot}" dest="${buildDirectory}/maps" tag="${mapsCheckoutTag}" />
    </target>

    <target name="checkLocalMaps">
        <available property="skipMaps" file="${buildDirectory}/maps" />
    </target>

    <target name="tagMapFiles" if="tagMaps">
        <cvs dest="${buildDirectory}/maps/${mapsRoot}" command="tag ${mapsTagTag}" />
    </target>

    <!-- ===================================================================== -->

    <target name="clean" unless="noclean">
        <antcall target="allElements">
            <param name="target" value="cleanElement" />
        </antcall>
    </target>

    <target name="gatherLogs">
        <mkdir dir="${buildDirectory}/${buildLabel}/compilelogs" />
        <antcall target="allElements">
            <param name="target" value="gatherLogs" />
        </antcall>
        <unzip dest="${buildDirectory}/${buildLabel}/compilelogs" overwrite="true">
            <fileset dir="${buildDirectory}/features">
                <include name="**/*.log.zip" />
            </fileset>
        </unzip>
    </target>

    <!-- ===================================================================== -->
    <!-- Steps to do before setup -->
    <!-- ===================================================================== -->
    <target name="preSetup">
    </target>

    <!-- ===================================================================== -->
    <!-- Steps to do after setup but before starting the build proper -->
    <!-- ===================================================================== -->
    <target name="postSetup">
        <antcall target="getBaseComponents" />
    </target>

    <!-- ===================================================================== -->
    <!-- Steps to do before fetching the build elements -->
    <!-- ===================================================================== -->
    <target name="preFetch">
    </target>

    <!-- ===================================================================== -->
    <!-- Steps to do after fetching the build elements -->
    <!-- ===================================================================== -->
    <target name="postFetch">
    </target>

    <!-- ===================================================================== -->
    <!-- Steps to do before generating the build scripts. -->
    <!-- ===================================================================== -->
    <target name="preGenerate">
        <echo message="Replacing feature and plugin versions to be: ${version.full}" />
        <!--FIXME Handle when old version number is not 0.9.7.1! -->
        <replaceregexp match="Bundle-Version:(.*)" replace="Bundle-Version: ${version.full}" byline="true">
            <fileset dir="${buildDirectory}" includes="plugins/**/META-INF/MANIFEST.MF" />
        </replaceregexp>
        
        <replaceregexp match='org.python.pydev;bundle-version="(.*)"' replace='org.python.pydev;bundle-version="${version.full}"' byline="true">
            <fileset dir="${buildDirectory}" includes="plugins/**/META-INF/MANIFEST.MF" />
        </replaceregexp>

        <replaceregexp file="${buildDirectory}/features/org.python.pydev.feature/feature.xml" match='version="(.*)"' replace='version="${version.full}"' byline="true" />
        <replaceregexp file="${buildDirectory}/features/org.python.pydev.django_templates.feature/feature.xml" match='version="(.*)"' replace='version="${version.full}"' byline="true" />
            
        <replaceregexp file="${buildDirectory}/plugins/org.python.pydev/src/org/python/pydev/plugin/PydevPlugin.java" match='public static final String version =(.*)"' replace='public static final String version ="${version.full}"' byline="true" />
        <replaceregexp file="${buildDirectory}/plugins/com.python.pydev/src/com/python/pydev/PydevPlugin.java" match='public static final String version =(.*)"' replace='public static final String version ="${version.full}"' byline="true" />
    </target>

    <!-- ===================================================================== -->
    <!-- Steps to do after generating the build scripts. -->
    <!-- ===================================================================== -->
    <target name="postGenerate">
        <antcall target="clean" />
    </target>

    <!-- ===================================================================== -->
    <!-- Steps to do before running the build.xmls for the elements being built. -->
    <!-- ===================================================================== -->
    <target name="preProcess">
    </target>

    <!-- ===================================================================== -->
    <!-- Steps to do after running the build.xmls for the elements being built. -->
    <!-- ===================================================================== -->
    <target name="postProcess">
    </target>

    <!-- ===================================================================== -->
    <!-- Steps to do before running assemble. -->
    <!-- ===================================================================== -->
    <target name="preAssemble">
        <!-- 
        Set up retroweaver to run on the jar's contents 
        
        Note that to update the code below, the install.py of this plugin should be run.
    
        [[[cog
        import cog
        
        template = '''<property name="jar%s" value="${buildDirectory}/%s"/>'''
        
        paths = (
            "plugins/org.python.pydev/pydev",
            "plugins/org.python.pydev.core/core",
            "plugins/org.python.pydev.parser/parser",
            "plugins/org.python.pydev.ast/ast",
            "plugins/org.python.pydev.debug/pydev-debug",
            "plugins/org.python.pydev.jython/pydev-jython",
            "plugins/org.python.pydev.refactoring/refactoring",
            "plugins/org.python.pydev.customizations/customizations",
            "plugins/com.python.pydev.analysis/analysis",
            "plugins/com.python.pydev.fastparser/fastparser",
            "plugins/com.python.pydev.codecompletion/codecompletion",
            "plugins/com.python.pydev/pydev",
            "plugins/com.python.pydev.debug/debug",
            "plugins/com.python.pydev.refactoring/refactoring",
            "plugins/org.python.pydev.django/pydev_django",
            "plugins/org.python.pydev.red_core/red-core",
            "plugins/org.python.pydev.django_templates/django-templates",
            )
            
        for i, path in enumerate(paths):
            cog.outl(template % (i, path))
            
        cog.outl('<echo message="Deleting JAR folders"/>')
        
        for i, path in enumerate(paths):
            cog.outl('<delete dir="${jar%s}"/>' % i)
            
        cog.outl('<echo message="Unzipping JARs"/>')
        for i, path in enumerate(paths):
            cog.outl('<unzip src="${jar%s}.jar" dest="${jar%s}/out"><patternset><include name="**/*.*" /></patternset></unzip>' % (i,i))
        
        #Removed retroweaver from build (PyDev now requires java 1.5)
        #cog.outl('<echo message="Running retroweaver on JAR contents" />')
        #for i, path in enumerate(paths):
        #    cog.outl('<retroweaver srcdir="${jar%s}/out" verbose="false" destdir="${jar%s}/out" version="1.4" />' % (i,i))

        cog.outl('<echo message="Deleting original JARs" />')
        for i, path in enumerate(paths):
            cog.outl('<delete file="${jar%s}.jar" />' % i)
            
        cog.outl('<echo message="Re-creating JARs with retroweaved binaries" />')
        for i, path in enumerate(paths):
            cog.outl('<jar jarfile="${jar%s}.jar" basedir="${jar%s}/out" update="true" manifest="${jar%s}/out/META-INF/MANIFEST.MF" />' % (i,i,i))
            cog.outl('<echo message="Re-created ${jar%s}.jar" />' % (i,))
        
        

        ]]]-->
        <property name="jar0" value="${buildDirectory}/plugins/org.python.pydev/pydev"/>
        <property name="jar1" value="${buildDirectory}/plugins/org.python.pydev.core/core"/>
        <property name="jar2" value="${buildDirectory}/plugins/org.python.pydev.parser/parser"/>
        <property name="jar3" value="${buildDirectory}/plugins/org.python.pydev.ast/ast"/>
        <property name="jar4" value="${buildDirectory}/plugins/org.python.pydev.debug/pydev-debug"/>
        <property name="jar5" value="${buildDirectory}/plugins/org.python.pydev.jython/pydev-jython"/>
        <property name="jar6" value="${buildDirectory}/plugins/org.python.pydev.refactoring/refactoring"/>
        <property name="jar7" value="${buildDirectory}/plugins/org.python.pydev.customizations/customizations"/>
        <property name="jar8" value="${buildDirectory}/plugins/com.python.pydev.analysis/analysis"/>
        <property name="jar9" value="${buildDirectory}/plugins/com.python.pydev.fastparser/fastparser"/>
        <property name="jar10" value="${buildDirectory}/plugins/com.python.pydev.codecompletion/codecompletion"/>
        <property name="jar11" value="${buildDirectory}/plugins/com.python.pydev/pydev"/>
        <property name="jar12" value="${buildDirectory}/plugins/com.python.pydev.debug/debug"/>
        <property name="jar13" value="${buildDirectory}/plugins/com.python.pydev.refactoring/refactoring"/>
        <property name="jar14" value="${buildDirectory}/plugins/org.python.pydev.django/pydev_django"/>
        <property name="jar15" value="${buildDirectory}/plugins/org.python.pydev.red_core/red-core"/>
        <property name="jar16" value="${buildDirectory}/plugins/org.python.pydev.django_templates/django-templates"/>
        <echo message="Deleting JAR folders"/>
        <delete dir="${jar0}"/>
        <delete dir="${jar1}"/>
        <delete dir="${jar2}"/>
        <delete dir="${jar3}"/>
        <delete dir="${jar4}"/>
        <delete dir="${jar5}"/>
        <delete dir="${jar6}"/>
        <delete dir="${jar7}"/>
        <delete dir="${jar8}"/>
        <delete dir="${jar9}"/>
        <delete dir="${jar10}"/>
        <delete dir="${jar11}"/>
        <delete dir="${jar12}"/>
        <delete dir="${jar13}"/>
        <delete dir="${jar14}"/>
        <delete dir="${jar15}"/>
        <delete dir="${jar16}"/>
        <echo message="Unzipping JARs"/>
        <unzip src="${jar0}.jar" dest="${jar0}/out"><patternset><include name="**/*.*" /></patternset></unzip>
        <unzip src="${jar1}.jar" dest="${jar1}/out"><patternset><include name="**/*.*" /></patternset></unzip>
        <unzip src="${jar2}.jar" dest="${jar2}/out"><patternset><include name="**/*.*" /></patternset></unzip>
        <unzip src="${jar3}.jar" dest="${jar3}/out"><patternset><include name="**/*.*" /></patternset></unzip>
        <unzip src="${jar4}.jar" dest="${jar4}/out"><patternset><include name="**/*.*" /></patternset></unzip>
        <unzip src="${jar5}.jar" dest="${jar5}/out"><patternset><include name="**/*.*" /></patternset></unzip>
        <unzip src="${jar6}.jar" dest="${jar6}/out"><patternset><include name="**/*.*" /></patternset></unzip>
        <unzip src="${jar7}.jar" dest="${jar7}/out"><patternset><include name="**/*.*" /></patternset></unzip>
        <unzip src="${jar8}.jar" dest="${jar8}/out"><patternset><include name="**/*.*" /></patternset></unzip>
        <unzip src="${jar9}.jar" dest="${jar9}/out"><patternset><include name="**/*.*" /></patternset></unzip>
        <unzip src="${jar10}.jar" dest="${jar10}/out"><patternset><include name="**/*.*" /></patternset></unzip>
        <unzip src="${jar11}.jar" dest="${jar11}/out"><patternset><include name="**/*.*" /></patternset></unzip>
        <unzip src="${jar12}.jar" dest="${jar12}/out"><patternset><include name="**/*.*" /></patternset></unzip>
        <unzip src="${jar13}.jar" dest="${jar13}/out"><patternset><include name="**/*.*" /></patternset></unzip>
        <unzip src="${jar14}.jar" dest="${jar14}/out"><patternset><include name="**/*.*" /></patternset></unzip>
        <unzip src="${jar15}.jar" dest="${jar15}/out"><patternset><include name="**/*.*" /></patternset></unzip>
        <unzip src="${jar16}.jar" dest="${jar16}/out"><patternset><include name="**/*.*" /></patternset></unzip>
        <echo message="Deleting original JARs" />
        <delete file="${jar0}.jar" />
        <delete file="${jar1}.jar" />
        <delete file="${jar2}.jar" />
        <delete file="${jar3}.jar" />
        <delete file="${jar4}.jar" />
        <delete file="${jar5}.jar" />
        <delete file="${jar6}.jar" />
        <delete file="${jar7}.jar" />
        <delete file="${jar8}.jar" />
        <delete file="${jar9}.jar" />
        <delete file="${jar10}.jar" />
        <delete file="${jar11}.jar" />
        <delete file="${jar12}.jar" />
        <delete file="${jar13}.jar" />
        <delete file="${jar14}.jar" />
        <delete file="${jar15}.jar" />
        <delete file="${jar16}.jar" />
        <echo message="Re-creating JARs with retroweaved binaries" />
        <jar jarfile="${jar0}.jar" basedir="${jar0}/out" update="true" manifest="${jar0}/out/META-INF/MANIFEST.MF" />
        <echo message="Re-created ${jar0}.jar" />
        <jar jarfile="${jar1}.jar" basedir="${jar1}/out" update="true" manifest="${jar1}/out/META-INF/MANIFEST.MF" />
        <echo message="Re-created ${jar1}.jar" />
        <jar jarfile="${jar2}.jar" basedir="${jar2}/out" update="true" manifest="${jar2}/out/META-INF/MANIFEST.MF" />
        <echo message="Re-created ${jar2}.jar" />
        <jar jarfile="${jar3}.jar" basedir="${jar3}/out" update="true" manifest="${jar3}/out/META-INF/MANIFEST.MF" />
        <echo message="Re-created ${jar3}.jar" />
        <jar jarfile="${jar4}.jar" basedir="${jar4}/out" update="true" manifest="${jar4}/out/META-INF/MANIFEST.MF" />
        <echo message="Re-created ${jar4}.jar" />
        <jar jarfile="${jar5}.jar" basedir="${jar5}/out" update="true" manifest="${jar5}/out/META-INF/MANIFEST.MF" />
        <echo message="Re-created ${jar5}.jar" />
        <jar jarfile="${jar6}.jar" basedir="${jar6}/out" update="true" manifest="${jar6}/out/META-INF/MANIFEST.MF" />
        <echo message="Re-created ${jar6}.jar" />
        <jar jarfile="${jar7}.jar" basedir="${jar7}/out" update="true" manifest="${jar7}/out/META-INF/MANIFEST.MF" />
        <echo message="Re-created ${jar7}.jar" />
        <jar jarfile="${jar8}.jar" basedir="${jar8}/out" update="true" manifest="${jar8}/out/META-INF/MANIFEST.MF" />
        <echo message="Re-created ${jar8}.jar" />
        <jar jarfile="${jar9}.jar" basedir="${jar9}/out" update="true" manifest="${jar9}/out/META-INF/MANIFEST.MF" />
        <echo message="Re-created ${jar9}.jar" />
        <jar jarfile="${jar10}.jar" basedir="${jar10}/out" update="true" manifest="${jar10}/out/META-INF/MANIFEST.MF" />
        <echo message="Re-created ${jar10}.jar" />
        <jar jarfile="${jar11}.jar" basedir="${jar11}/out" update="true" manifest="${jar11}/out/META-INF/MANIFEST.MF" />
        <echo message="Re-created ${jar11}.jar" />
        <jar jarfile="${jar12}.jar" basedir="${jar12}/out" update="true" manifest="${jar12}/out/META-INF/MANIFEST.MF" />
        <echo message="Re-created ${jar12}.jar" />
        <jar jarfile="${jar13}.jar" basedir="${jar13}/out" update="true" manifest="${jar13}/out/META-INF/MANIFEST.MF" />
        <echo message="Re-created ${jar13}.jar" />
        <jar jarfile="${jar14}.jar" basedir="${jar14}/out" update="true" manifest="${jar14}/out/META-INF/MANIFEST.MF" />
        <echo message="Re-created ${jar14}.jar" />
        <jar jarfile="${jar15}.jar" basedir="${jar15}/out" update="true" manifest="${jar15}/out/META-INF/MANIFEST.MF" />
        <echo message="Re-created ${jar15}.jar" />
        <jar jarfile="${jar16}.jar" basedir="${jar16}/out" update="true" manifest="${jar16}/out/META-INF/MANIFEST.MF" />
        <echo message="Re-created ${jar16}.jar" />
        <!--[[[end]]]-->
    </target>

    <!-- ===================================================================== -->
    <!-- Steps to do after  running assemble. -->
    <!-- ===================================================================== -->
    <target name="postAssemble">
    </target>

    <!-- ===================================================================== -->
    <!-- Steps to do before running package. -->
    <!-- ===================================================================== -->
    <target name="prePackage">
    </target>

    <!-- ===================================================================== -->
    <!-- Steps to do after  running package. -->
    <!-- ===================================================================== -->
    <target name="postPackage">
    </target>

    <!-- ===================================================================== -->
    <!-- Steps to do after the build is done. -->
    <!-- ===================================================================== -->
    <target name="postBuild">
        <antcall target="signJars" />
        <antcall target="gatherLogs" />
        <antcall target="updateSite" />
        <antcall target="publish" />
    </target>
	
<<<<<<< HEAD
    <!-- ===================================================================== -->
    <!-- JAR Signing. Dependent on do.signJars && is.local_build are true -->
    <!-- ===================================================================== -->   
    <target name="signJars" depends="signJars.check" if="signJars.run">
=======
    
    <target name="signJars" if="is.sign_jars">
>>>>>>> e8fce70a
        <echo message="Signing plugins and features at: ${p2.repo.dir}" />
        <signjar 
            alias="${sign.alias}" 
            keystore="${env.KEYSTORE}"
            storepass="${env.STOREPASS}"
            keypass="${env.KEYPASS}"
            preservelastmodified="true">
          <path>
            <fileset dir="${p2.repo.dir}/plugins" includes="**/*.jar" />
            <fileset dir="${p2.repo.dir}/features" includes="**/*.jar" />
          </path>
        </signjar>
	 </target>
	
	 <target name="signJars.check" description="checks if we are doing a local build and if signJars is true">
	    <echo message="Checking if local_build and signJars are true..." />
	    <condition property="signJars.run">
	       <and>
             <isset property="signJars" />
             <isset property="local_build" />
	       </and>
	    </condition>
	 </target>
	
    <target name="updateSite">
        <copy file="${builder}/site.xml" tofile="${p2.repo.dir}/site.xml" />
        <replace token="{version.full}" value="${version.full}" file="${p2.repo.dir}/site.xml" />
    	
    	
    	
        <zip destfile="${p2.repo.dir}/org.python.pydev.feature-${version.full}.zip">
            <fileset dir="${p2.repo.dir}" defaultexcludes="false" excludes="**/**org.python.pydev.django_templates**"/>
        </zip>
    	
    	
    	
        <zip destfile="${p2.repo.dir}/org.python.pydev.django_templates.feature-${version.full}.zip">
            <fileset dir="${p2.repo.dir}" defaultexcludes="false" includes="**/**org.python.pydev.django_templates**"/>
        </zip>
    	
    	
    	
        <copy file="${builder}/index.html" tofile="${p2.repo.dir}/index.html" />
        <replace token="ZIP_FILE_PYDEV" value="org.python.pydev.feature-${version.full}.zip" file="${p2.repo.dir}/index.html" />
        <replace token="ZIP_FILE_DJANGO_TEMPLATES" value="org.python.pydev.django_templates.feature-${version.full}.zip" file="${p2.repo.dir}/index.html" />
        

    </target>

    <!-- ===================================================================== -->
    <!-- Steps to do to test the build results -->
    <!-- ===================================================================== -->
    <target name="test">
    </target>

    <!-- ===================================================================== -->
    <!-- Steps to do to publish the build results -->
    <!-- ===================================================================== -->
    <target name="publish">
        <delete dir="${deploy.dir}" failonerror="true" />
        <mkdir dir="${deploy.dir}" />
        <copy todir="${deploy.dir}" failonerror="true">
            <fileset dir="${p2.repo.dir}" />
        </copy>
        
       <zip 
            destfile="${deploy.dir}/org.python.pydev-${version.full}-sources.zip" 
            basedir="${buildDirectory}" 
            includes="features/**, plugins/**" 
            excludes="**/temp.folder/**,**/bin/**,**/emails_to_announce.txt,**/*.jpage,**/cachedir,**/*.indexcache,**/*.pyc,**/*.class,**/out/**,**/org.python.pydev.releng/**,**/com.python.pydev.docs/**,**/com.python.pydev.runalltests/**,**/org.python.pydev.runalltests/**,**/org.python.pydev.site/**,**/**.jar.args,.settings,**/**pydev.jar,**/**parser.jar,**/**pydev-jython.jar,**/**refactoring.jar,**/**pydev-debug.jar,**/**analysis.jar,**/**core.jar,**/**customizations.jar,**/**codecompletion.jar,**/**fastparser.jar,**/**ast.jar"
            filesonly="true">
           
        </zip>
    </target>

    <!-- ===================================================================== -->
    <!-- Default target                                                        -->
    <!-- ===================================================================== -->
    <target name="noDefault">
        <echo message="You must specify a target when invoking this file" />
    </target>

</project><|MERGE_RESOLUTION|>--- conflicted
+++ resolved
@@ -337,15 +337,8 @@
         <antcall target="publish" />
     </target>
 	
-<<<<<<< HEAD
-    <!-- ===================================================================== -->
-    <!-- JAR Signing. Dependent on do.signJars && is.local_build are true -->
-    <!-- ===================================================================== -->   
-    <target name="signJars" depends="signJars.check" if="signJars.run">
-=======
     
     <target name="signJars" if="is.sign_jars">
->>>>>>> e8fce70a
         <echo message="Signing plugins and features at: ${p2.repo.dir}" />
         <signjar 
             alias="${sign.alias}" 
