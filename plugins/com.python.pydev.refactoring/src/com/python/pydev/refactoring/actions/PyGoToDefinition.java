--- conflicted
+++ resolved
@@ -217,11 +217,7 @@
                 return defs;
             }
         } catch (Exception e) {
-<<<<<<< HEAD
-            PydevPlugin.log(e);
-=======
             Log.log(e);
->>>>>>> 05a70a91
             String msg = e.getMessage();
             if(msg == null){
                 msg = "Unable to get error msg (null)";
