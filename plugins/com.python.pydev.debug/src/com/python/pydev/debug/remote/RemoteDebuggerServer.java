/**
 * Copyright (c) 2005-2011 by Appcelerator, Inc. All Rights Reserved.
 * Licensed under the terms of the Eclipse Public License (EPL).
 * Please see the license.txt included with this distribution for details.
 * Any modifications to this file must keep this entire header intact.
 */
package com.python.pydev.debug.remote;

import java.io.IOException;
import java.net.ServerSocket;
import java.net.Socket;
import java.net.SocketException;

import org.eclipse.debug.core.DebugException;
import org.eclipse.debug.core.ILaunch;
import org.eclipse.debug.core.model.IProcess;
import org.python.pydev.core.log.Log;
import org.python.pydev.debug.model.AbstractDebugTarget;
import org.python.pydev.debug.model.PySourceLocator;
import org.python.pydev.debug.model.remote.AbstractRemoteDebugger;
<<<<<<< HEAD
import org.python.pydev.plugin.PydevPlugin;

=======
>>>>>>> 05a70a91
import com.python.pydev.debug.DebugPluginPrefsInitializer;
import com.python.pydev.debug.model.ProcessServer;
import com.python.pydev.debug.model.PyDebugTargetServer;

/**
 * After this class is created once, it will stay alive 'forever', as it will block in the server socket accept.
 * Note that if it for some reason exits (in the case of an exception), the thread will be recreated.
 */
public class RemoteDebuggerServer extends AbstractRemoteDebugger implements Runnable {
    
    /**
     * 0 == infinite timeout.
     */
    private final static int TIMEOUT = 0;
    
    /**
     * The socket that should be used to listen for clients that want a remote debug session.
     */
    private volatile static ServerSocket serverSocket;
    
    /**
     * The launch that generated this debug server 
     */
    private volatile ILaunch launch;
    
    /**
     * Are we terminated?
     * (starts as if it was terminated)
     */
    private volatile boolean terminated = true;
    
    /**
     * An emulation of a process, to make Eclipse happy (and so that we have somewhere to write to).
     */
    private volatile ProcessServer serverProcess;
    
    /**
     * The iprocess that is created for the debug server
     */
    private volatile IProcess iProcess;


    /**
     * Identifies if we're in the middle of a dispose operation (prevent recursive calls).
     */
    private volatile boolean inDispose = false;

    /**
     * Identifies if we're in the middle of a stop listening operation (prevent recursive calls).
     */
    private volatile boolean inStopListening = false;

    /**
     * The remote debugger port being used. 
     */
    private volatile static int remoteDebuggerPort=-1;
    
    /**
     * This is the server
     */
    private volatile static RemoteDebuggerServer remoteServer;
    
    /**
     * The thread for the debug
     */
    private volatile static Thread remoteServerThread;
    
    /**
     * Private (it's a singleton)
     */
    private RemoteDebuggerServer() {    
    }
    
    public static synchronized RemoteDebuggerServer getInstance() {
        if(remoteDebuggerPort != DebugPluginPrefsInitializer.getRemoteDebuggerPort()){
            if(remoteServer != null){
                remoteServer.dispose();
            }
            remoteServer = null;
            remoteServerThread = null;
        }
        if(remoteServer==null) {
            remoteServer = new RemoteDebuggerServer();
        }
        if(remoteServerThread==null) {
            remoteServerThread = new Thread(remoteServer);
            remoteDebuggerPort = DebugPluginPrefsInitializer.getRemoteDebuggerPort();
            if(serverSocket != null){
                try {
                    serverSocket.close();
                } catch (Exception e) {
                    Log.log(e);
                }
            }
            
            try {
                //System.out.println("starting at:"+remoteDebuggerPort);
                serverSocket = new ServerSocket(remoteDebuggerPort);
                serverSocket.setReuseAddress(true);
                serverSocket.setSoTimeout(TIMEOUT);

            } catch (IOException e) {
                throw new RuntimeException(e);
            }

            remoteServerThread.start();
        }
        return remoteServer;
    }
    
    public void run() {
        try {
            //the serverSocket is static, so, if it already existed, let's close it so it can be recreated.
            while(true) {
                //will be blocked here until a client connects (or user starts in another port)
                startDebugging(serverSocket.accept());
            }
        } catch (SocketException e) {        
            //ignore (will create a new one later)
        } catch (Exception e) {        
            Log.log(e);
        }        
    }        
    
    private void startDebugging(Socket socket) throws InterruptedException {        
        try {
            Thread.sleep(1000);
            if(launch!= null) {
                launch.setSourceLocator(new PySourceLocator());
            }
            PyDebugTargetServer target = new PyDebugTargetServer(launch, null, this);
            target.startTransmission(socket);
            target.initialize();
            this.addTarget(target);
        } catch (IOException e) {
<<<<<<< HEAD
            PydevPlugin.log(e);
=======
            Log.log(e);
>>>>>>> 05a70a91
        }        
    }

    public synchronized void stopListening() {
        if(terminated || this.inStopListening){
            return;
        }
        this.inStopListening = true;
        try{
            terminated = true;
            try {
                if (launch != null && launch.canTerminate()){
                    launch.terminate();
                }
            } catch (Exception e) {
                Log.log(e);
            }
            launch = null;
        }finally{
            this.inStopListening = false;
        }
    }
    
    public void dispose() {
        if(this.inDispose){
            return;
        }
        
        this.inDispose = true;
        try{
            this.stopListening();
            if(launch != null){
                for (AbstractDebugTarget target : targets) {
                    launch.removeDebugTarget(target);
                    target.terminate();
                    
                }
            }
            targets.clear();
        }finally{
            this.inDispose = false;
        }
    }
    
    public void disconnect() throws DebugException {    
        //dispose() calls terminate() that calls disconnect()
        //but this calls stopListening() anyways (it's responsible for checking if
        //it's already in the middle of something)
        stopListening();
    }

    
    public void setLaunch(ILaunch launch, ProcessServer p, IProcess pro) {
        if(this.launch != null){
            this.stopListening();
        }
        terminated = false; //we have a launch... so, it's not finished
        this.serverProcess = p;
        this.launch = launch;
        this.iProcess = pro;
    }

    public boolean isTerminated() {
        return terminated;
    }

    public IProcess getIProcess() {
        return this.iProcess;
    }

    public ProcessServer getServerProcess() {
        return this.serverProcess;
    }        
}<|MERGE_RESOLUTION|>--- conflicted
+++ resolved
@@ -18,11 +18,6 @@
 import org.python.pydev.debug.model.AbstractDebugTarget;
 import org.python.pydev.debug.model.PySourceLocator;
 import org.python.pydev.debug.model.remote.AbstractRemoteDebugger;
-<<<<<<< HEAD
-import org.python.pydev.plugin.PydevPlugin;
-
-=======
->>>>>>> 05a70a91
 import com.python.pydev.debug.DebugPluginPrefsInitializer;
 import com.python.pydev.debug.model.ProcessServer;
 import com.python.pydev.debug.model.PyDebugTargetServer;
@@ -158,11 +153,7 @@
             target.initialize();
             this.addTarget(target);
         } catch (IOException e) {
-<<<<<<< HEAD
-            PydevPlugin.log(e);
-=======
             Log.log(e);
->>>>>>> 05a70a91
         }        
     }
 
