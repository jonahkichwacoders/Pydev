--- conflicted
+++ resolved
@@ -1,17 +1,9 @@
-<<<<<<< HEAD
 PyDev 2.7.5 Released
-=======
-PyDev 2.7.4 Released
->>>>>>> d9d05f45
 
 
 Hi All,
 
-<<<<<<< HEAD
 PyDev 2.7.5 has been released
-=======
-PyDev 2.7.4 has been released
->>>>>>> d9d05f45
 
 Details on PyDev: http://pydev.org 
 Details on its development: http://pydev.blogspot.com
@@ -19,7 +11,6 @@
 Release Highlights:
 -------------------------------
 
-<<<<<<< HEAD
 * Icons in the outline are now correct.
 
 * Fixed deadlock found on code analysis.
@@ -37,15 +28,6 @@
 * PyUnit view orientation menu is now properly shown.
 
 * Fixed interaction with external files on pydev package explorer.
-=======
-* Improved Jython scripting startup time (so, the editor should start up faster).
-
-* PyDev no longer causing JSP problem annotation disappear (fix by Danny Ju).
-
-* Restored invalidateTextPresentation on save due to issue on annotations kept.
-
-* Thank you everyone for helping to keep PyDev going: http://pydev.blogspot.com.br/2013/05/pydev-crowdfunding-finished.html
->>>>>>> d9d05f45
 
 What is PyDev?
 ---------------------------
