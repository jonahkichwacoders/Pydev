<?xml version="1.0" encoding="UTF-8"?>
<?eclipse version="3.0"?>
<plugin>

<!-- Python editor -->
   <extension point="org.eclipse.ui.editors">
      <editor
            class="org.python.pydev.editor.PyEdit"
            contributorClass="org.eclipse.ui.editors.text.TextEditorActionContributor"
            default="true"
            extensions="py,pyw,pyx"
            icon="icons/python_file.gif"
            id="org.python.pydev.editor.PythonEditor"
            name="Python Editor">
         <contentTypeBinding
               contentTypeId="org.python.pydev.pythonfile">
         </contentTypeBinding>
      </editor>
   </extension>
<!-- Initialize our preferences -->
   <extension point="org.eclipse.core.runtime.preferences">
      <initializer class="org.python.pydev.builder.pylint.PyLintPrefInitializer"/>
      <initializer class="org.python.pydev.plugin.preferences.PydevPrefsInitializer"/>
      <initializer class="org.python.pydev.editor.codecompletion.PyCodeCompletionInitializer"/>
   </extension>
<!-- document provider (even for the external files) -->
   <extension point="org.eclipse.ui.editors.documentProviders">
      <provider
            class="org.python.pydev.editor.PyDocumentProvider"
            id="org.python.pydev.editorinput.PydevFileEditorInput"
            inputTypes="org.python.pydev.editorinput.PydevFileEditorInput"/>
      <provider
            class="org.python.pydev.editor.PyDocumentProvider"
            id="org.python.pydev.editorinput.PydevFileEditorInput"
            inputTypes="org.python.pydev.editorinput.PydevZipFileEditorInput"/>
      <provider
            class="org.python.pydev.editor.PyDocumentProvider"
            id="org.python.pydev.editor.PyDocumentProvider"
            extensions=".py,.pyw,.pyx"/>
   </extension>
   <extension
         id="PyDocumentSetupParticipant"
         point="org.eclipse.core.filebuffers.documentSetup">
      <participant
            class="org.python.pydev.editor.PyDocumentSetupParticipant"
            extensions="py,pyw,pyx"/>
   </extension>

<!-- Python file content type (so that it is regarded as text) -->
  <extension point="org.eclipse.core.contenttype.contentTypes">
      <content-type
            file-extensions="py,pyw,pyx"
            name="Python File"
            id="org.python.pydev.pythonfile"
            file-names="SConstruct"
            base-type="org.eclipse.core.runtime.text"/>
   </extension>
   
   

<!-- Python nature -->
   <extension
         id="pythonNature"
         name="Python Nature"
         point="org.eclipse.core.resources.natures">
      <runtime>
         <run
               class="org.python.pydev.plugin.nature.PythonNature">
         </run>
      </runtime>
      <builder id="org.python.pydev.builder"/>
   </extension>
   <extension
         point="org.eclipse.ui.ide.projectNatureImages">
      <image
            icon="icons/pythonNature.gif"
            natureId="org.python.pydev.pythonNature"
            id="org.python.pydev.ui.projectNatureImage">
      </image>
   </extension>
   
   
   
<!-- PyDev project properties -->
   <extension point="org.eclipse.ui.propertyPages">
      <page name="PyDev - PYTHONPATH"
            class="org.python.pydev.ui.PyProjectProperties"
            id="org.python.pydev.ui.pyProjectProperties">
         <filter name="projectNature"
               value="org.python.pydev.pythonNature"/>
         <enabledWhen>
            <adapt type="org.eclipse.core.resources.IProject"/>
         </enabledWhen>
      </page>
   </extension>
   <extension point="org.eclipse.ui.propertyPages">
         
      <page name="PyDev - Interpreter/Grammar"
            class="org.python.pydev.ui.PyProjectPythonDetails"
            id="org.python.pydev.ui.pyProjectPythonDetails">
         <filter name="projectNature" value="org.python.pydev.pythonNature"/>
         <enabledWhen>
            <adapt type="org.eclipse.core.resources.IProject"/>
         </enabledWhen>
      </page>
   </extension>
   
   
<!-- PyDev nature/project related actions -->
   <extension point="org.eclipse.ui.popupMenus">
   
      <!-- add to PYTHONPATH -->
      <objectContribution
            adaptable="false"
            id="org.python.pydev.ui.actions.container.PyAddSrcFolder"
            objectClass="org.eclipse.core.resources.IContainer">
         <menu id="org.python.pydev.ui.actions.menu" label="PyDev"/>
         <action
               class="org.python.pydev.ui.actions.container.PyAddSrcFolder"
               enablesFor="+"
               id="org.python.pydev.ui.actions.container.pyAddNature"
               label="Set as Source Folder (add to PYTHONPATH)"
               icon="icons/packagefolder_obj.gif"
               menubarPath="org.python.pydev.ui.actions.menu/pydev"
               tooltip="Include this folder in its project's PYTHONPATH">
         </action>
      </objectContribution>


      <!-- remove from PYTHONPATH -->
      <objectContribution
            adaptable="false"
            id="org.python.pydev.ui.actions.container.PyRemSrcFolder"
            objectClass="org.python.pydev.navigator.elements.PythonSourceFolder">
         <menu id="org.python.pydev.ui.actions.menu" label="PyDev"/>
         <action
               class="org.python.pydev.ui.actions.container.PyRemSrcFolder"
               enablesFor="+"
               id="org.python.pydev.ui.actions.container.pyAddNature"
               label="Set as non-source folder (remove from PYTHONPATH)"
               icon="icons/packagefolder_obj_remove.gif"
               menubarPath="org.python.pydev.ui.actions.menu/pydev"
               tooltip="Remove this folder from its project's PYTHONPATH">
         </action>
      </objectContribution>


      <!-- remove .pyc -->
      <objectContribution
            adaptable="true"
            id="org.python.pydev.ui.actions.container.pyDeletePycAndClassFiles"
            objectClass="org.eclipse.core.resources.IContainer">
         <menu id="org.python.pydev.ui.actions.menu" label="PyDev"/>
         <action
               class="org.python.pydev.ui.actions.container.PyDeletePycAndClassFiles"
               enablesFor="+"
               id="org.python.pydev.ui.actions.container.pyDeletePycAndClassFiles"
               label="Remove *.pyc, *.pyo and *$py.class Files"
               menubarPath="org.python.pydev.ui.actions.menu/pydev"
               tooltip="Removes all the .pyc, .pyo and $py.class files.">
         </action>
      </objectContribution>
      
      <!-- Code Formatting -->
      <objectContribution
            adaptable="true"
            id="org.python.pydev.ui.actions.container.pySourceFormatAction"
            objectClass="org.eclipse.core.resources.IContainer">
         <menu id="org.python.pydev.ui.actions.menu" label="PyDev"/>
         <action
               class="org.python.pydev.ui.actions.container.PySourceFormatAction"
               enablesFor="+"
               id="org.python.pydev.ui.actions.container.pySourceFormatAction"
               label="Source format python files"
               menubarPath="org.python.pydev.ui.actions.menu/pydev"
               tooltip="Applies the code-formatting to the selected python files.">
         </action>
      </objectContribution>
      
      
      <!-- Organize Imports -->
      <objectContribution
            adaptable="true"
            id="org.python.pydev.ui.actions.container.pyOrganizeImportsAction"
            objectClass="org.eclipse.core.resources.IContainer">
         <menu id="org.python.pydev.ui.actions.menu" label="PyDev"/>
         <action
               class="org.python.pydev.ui.actions.container.PyOrganizeImportsAction"
               enablesFor="+"
               id="org.python.pydev.ui.actions.container.pyOrganizeImportsAction"
               label="Organize Imports ..."
               icon="icons/new/imp_obj.gif"
               menubarPath="org.python.pydev.ui.actions.menu/pydev"
               tooltip="Organizes imports in the selected python files.">
         </action>
      </objectContribution>
      
      <!-- 2To3 -->
      <objectContribution
            adaptable="true"
            id="org.python.pydev.ui.actions.resources.py2To3"
            objectClass="org.eclipse.core.resources.IResource">
         <menu id="org.python.pydev.ui.actions.menu" label="PyDev"/>
         <action
               class="org.python.pydev.ui.actions.resources.Py2To3"
               enablesFor="+"
               id="org.python.pydev.ui.actions.resources.py2To3"
               label="Apply 2To3 (lib2to3 must be in PYTHONPATH)"
               menubarPath="org.python.pydev.ui.actions.menu/pydev"
               tooltip="Apply 2To3 (lib2to3 must be available in the interpreter PYTHONPATH)">
         </action>
         <visibility><objectState name="projectNature" value="org.python.pydev.pythonNature"/></visibility>
      </objectContribution>
      
      <!-- remove errors -->
      <objectContribution
            adaptable="true"
            id="org.python.pydev.ui.actions.container.pyDeleteErrors"
            objectClass="org.eclipse.core.resources.IContainer">
         <menu id="org.python.pydev.ui.actions.menu" label="PyDev"/>
         <action
               class="org.python.pydev.ui.actions.container.PyDeleteErrors"
               enablesFor="+"
               id="org.python.pydev.ui.actions.container.pyDeleteErrors"
               label="Remove error markers"
               menubarPath="org.python.pydev.ui.actions.menu/pydev"
               tooltip="Remove error markers">
         </action>
      </objectContribution>
      
      
      <!-- remove nature -->
      <objectContribution
            adaptable="true"
            id="org.python.pydev.ui.actions.project.PyRemoveNature"
            objectClass="org.eclipse.core.resources.IProject">
         <menu id="org.python.pydev.ui.actions.menu" label="PyDev"/>
         <action
               class="org.python.pydev.ui.actions.project.PyRemoveNature"
               enablesFor="1"
               icon="icons/remove_nature.png"
               id="org.python.pydev.ui.actions.project.pyRemoveNature"
               label="Remove PyDev Project Config"
               menubarPath="org.python.pydev.ui.actions.menu/pydev"
               tooltip="Remove the PyDev project configuration">
         </action>
         <visibility><objectState name="projectNature" value="org.python.pydev.pythonNature"/></visibility>
      </objectContribution>
      
      
      <!-- add nature -->
      <objectContribution
            adaptable="true"
            id="org.python.pydev.ui.actions.project.PyAddNature"
            objectClass="org.eclipse.core.resources.IProject">
         <menu id="org.python.pydev.ui.actions.menu" label="PyDev"/>
         <action
               class="org.python.pydev.ui.actions.project.PyAddNature"
               enablesFor="1"
               icon="icons/python_nature.png"
               id="org.python.pydev.ui.actions.project.pyAddNature"
               label="Set as PyDev Project"
               menubarPath="org.python.pydev.ui.actions.menu/pydev"
               tooltip="Set project as a PyDev project">
         </action>
         <visibility><not><objectState name="projectNature" value="org.python.pydev.pythonNature"/></not></visibility>
      </objectContribution>
      
      
   </extension>
   
<!-- Preferences Keywords -->
	<extension point="org.eclipse.ui.keywords" name="Interpreter Keywords">
	    <keyword id="org.python.pydev.interpreter.keywords"  label="forced builtins pythonpath"/>
	</extension>    
	<extension point="org.eclipse.ui.keywords" name="PyDev Preferences">
	    <keyword id="org.python.pydev.preferences.keywords"  label="tabs spaces colors folding"/>
	</extension>    

<!-- Preference page -->
   <extension point="org.eclipse.ui.preferencePages">
      <page
            name="PyDev"
            class="org.python.pydev.plugin.preferences.PydevRootPrefs"
            id="org.python.pydev.prefs">
      </page>
      <page
            name="Logging"
            category="org.python.pydev.prefs"
            class="org.python.pydev.logging.PyLoggingPreferencesPage"
            id="org.python.pydev.logging.pyLoggingPreferencesPage">
      </page>
      <page
            name="Editor"
            class="org.python.pydev.editor.preferences.PydevEditorPrefs"
            category="org.python.pydev.prefs"
            id="org.python.pydev.prefs.editor">
            <keywordReference id="org.python.pydev.preferences.keywords"/>
      </page>
      <page
            name="Overview Ruler Minimap"
            category="org.python.pydev.prefs.editor"
            class="org.python.pydev.overview_ruler.MinimapOverviewRulerPreferencesPage"
            id="org.python.pydev.overview_ruler.minimapOverviewRulerPreferencesPage">
      </page>
      <page
            name="Typing"
            category="org.python.pydev.prefs.editor"
            class="org.python.pydev.editor.preferences.PydevTypingPrefs"
            id="org.python.pydev.prefs2">
      </page>
      <page
            name="Interpreters"
            category="org.python.pydev.prefs"
            class="org.python.pydev.ui.pythonpathconf.InterpreterGeneralPreferencesPage"
            id="org.python.pydev.ui.pythonpathconf.interpreterPreferencesPageGeneral">
      </page>
      <page
            name="Python Interpreter"
            category="org.python.pydev.ui.pythonpathconf.interpreterPreferencesPageGeneral"
            class="org.python.pydev.ui.pythonpathconf.PythonInterpreterPreferencesPage"
            id="org.python.pydev.ui.pythonpathconf.interpreterPreferencesPagePython">
            <keywordReference id="org.python.pydev.interpreter.keywords"/>
      </page>
      <page
            name="Jython Interpreter"
            category="org.python.pydev.ui.pythonpathconf.interpreterPreferencesPageGeneral"
            class="org.python.pydev.ui.pythonpathconf.JythonInterpreterPreferencesPage"
            id="org.python.pydev.ui.pythonpathconf.interpreterPreferencesPageJython">
	        <keywordReference
	            id="org.python.pydev.interpreter.keywords">
	        </keywordReference>
      </page>
      <page
<<<<<<< HEAD
            name="Interpreter - IronPython"
            category="org.python.pydev.prefs"
=======
            name="IronPython Interpreter"
            category="org.python.pydev.ui.pythonpathconf.interpreterPreferencesPageGeneral"
>>>>>>> a57be4dd
            class="org.python.pydev.ui.pythonpathconf.IronpythonInterpreterPreferencesPage"
            id="org.python.pydev.ui.pythonpathconf.interpreterPreferencesPageIronpython">
	        <keywordReference
	            id="org.python.pydev.interpreter.keywords">
	        </keywordReference>
      </page>
      <page
      		name="PyUnit"
            category="org.python.pydev.prefs"
            class="org.python.pydev.pyunit.preferences.PyUnitPrefsPage2"
            id="org.python.pydev.prefs.pyunitPage"/>
      <page
            name="Code Style"
            category="org.python.pydev.prefs.editor"
            class="org.python.pydev.plugin.preferences.PyCodeStylePreferencesPage"
            id="org.python.pydev.plugin.pyCodeStylePreferencesPage"/>
            

      <page
            name="Editor caption/icon"
            category="org.python.pydev.prefs.editor"
            class="org.python.pydev.plugin.preferences.PyTitlePreferencesPage"
            id="org.python.pydev.plugin.preferences.PyTitlePreferencesPage"/>
            
      <page
            name="Code Formatter"
            category="org.python.pydev.plugin.pyCodeStylePreferencesPage"
            class="org.python.pydev.plugin.preferences.PyCodeFormatterPage"
            id="org.python.pydev.plugin.pyCodeFormatterPage"/>
      <page
      		name="Docstrings"
            category="org.python.pydev.plugin.pyCodeStylePreferencesPage"
            class="org.python.pydev.editor.correctionassist.docstrings.DocstringsPrefPage"
            id="org.python.pydev.editor.correctionassist.docstrings.DocstringsPreferencePage"/>

      <page
      		name="Block Comments"
            category="org.python.pydev.plugin.pyCodeStylePreferencesPage"
            class="org.python.pydev.editor.commentblocks.CommentBlocksPreferences"
            id="org.python.pydev.editor.commentblocks.CommentBlocksPreferences"/>

      <page
      		name="File types"
            category="org.python.pydev.plugin.pyCodeStylePreferencesPage"
            class="org.python.pydev.ui.filetypes.FileTypesPreferencesPage"
            id="org.python.pydev.ui.filetypes.FileTypesPreferencesPage"/>

      <page
      		name="Imports"
            category="org.python.pydev.plugin.pyCodeStylePreferencesPage"
            class="org.python.pydev.ui.importsconf.ImportsPreferencesPage"
            id="org.python.pydev.ui.importsconf.ImportsPreferencesPage"/>

      <page
            name="Code Completion"
            class="org.python.pydev.editor.codecompletion.PyCodeCompletionPreferencesPage"
            category="org.python.pydev.prefs.editor"
            id="org.python.pydev.prefs.PyCodeCompletionPage"/>
      <page
            name="Hover"
            class="org.python.pydev.editor.hover.PyHoverPreferencesPage"
            category="org.python.pydev.prefs.editor"
            id="org.python.pydev.editor.hover.PyHoverPreferencesPage"/>
      <page
            name="Templates"
            class="org.python.pydev.editor.templates.PyTemplatePreferencesPage"
            category="org.python.pydev.prefs.editor"
            id="org.python.pydev.prefs.template"/>
      <page
            class="org.python.pydev.builder.pylint.PyLintPrefPage"
            category="org.python.pydev.prefs"
            name="PyLint"
            id="org.python.pydev.prefs.pylint"/>
      <page
            class="org.python.pydev.builder.todo.PyTodoPrefPage"
            category="org.python.pydev.prefs"
            name="Task Tags"
            id="org.python.pydev.prefs.pytodo"/>
      <page
            name="Builders"
            category="org.python.pydev.prefs"
            class="org.python.pydev.builder.PyDevBuilderPrefPage"
            id="org.python.pydev.builder.pyDevBuilderPrefPage">
      </page>
      <page
            category="org.python.pydev.prefs.editor"
            class="org.python.pydev.editor.codefolding.PyDevCodeFoldingPrefPage"
            id="org.python.pydev.editor.codefolding.PyDevCodeFoldingPrefPage"
            name="Code Folding">
      </page>
      <page
            category="org.python.pydev.prefs.editor"
            class="org.python.pydev.editor.saveactions.PydevSaveActionsPrefPage"
            id="org.python.pydev.editor.saveactions.PydevSaveActionsPrefPage"
            name="Save Actions">
      </page>
   </extension>
<!-- Editor menus -->
   <extension point="org.eclipse.ui.editorActions" 
   		      name="pydevEditorContribution"
   		      id="org.python.pydev.editorContribution">
      <editorContribution
            targetID="org.python.pydev.editor.PythonEditor"
            id="org.python.pydev.editor.editorContribution">
         <menu
               label="&amp;Source"
               path="edit"
               id="org.python.pydev.editor.actions.sourceMenu">
            <separator name="editGroup"/>
            <separator name="addGroup"/>
            <separator name="whitespaceGroup"/>
            <separator name="evaluateGroup"/>
         </menu>
         <menu
               id="org.python.pydev.refactoring.refactoringMenu"
               label="Refac&amp;toring"
               path="org.python.pydev.editor.actions.sourceMenu">
            <separator name="brmGroup"/>
         </menu>
         <!-- Home now handled in VerifyKey (we don't want any conflicts with other places that define HOME)
         <action
               definitionId="org.python.pydev.editor.actions.firstChar"
               label="Goto first char"
               class="org.python.pydev.editor.actions.FirstCharAction"
               menubarPath="org.python.pydev.editor.actions.sourceMenu/editGroup"
               id="org.python.pydev.editor.actions.firstChar">
         </action>
         -->
         
         <!-- Backspace now handled in VerifyKey (incremental find integration)
         <action
               definitionId="org.python.pydev.editor.actions.pybackspace"
               label="Python Backspace (considers indentation)"
               class="org.python.pydev.editor.actions.PyBackspace"
               menubarPath="org.python.pydev.editor.actions.sourceMenu/editGroup"
               id="org.python.pydev.editor.actions.pybackspace">
         </action>
         -->
         <action
               definitionId="org.python.pydev.editor.actions.convertSpaceToTab"
               label="Convert space-tabs to tabs"
               class="org.python.pydev.editor.actions.PyConvertSpaceToTab"
               menubarPath="org.python.pydev.editor.actions.sourceMenu/whitespaceGroup"
               id="org.python.pydev.editor.actions.convertSpaceToTab">
         </action>
         <action
               definitionId="org.python.pydev.editor.actions.convertTabToSpace"
               label="Convert tabs to space-tabs"
               class="org.python.pydev.editor.actions.PyConvertTabToSpace"
               menubarPath="org.python.pydev.editor.actions.sourceMenu/whitespaceGroup"
               id="org.python.pydev.editor.actions.convertTabToSpace">
         </action>
         <action
               definitionId="org.python.pydev.editor.actions.uncomment"
               label="Uncomment"
               class="org.python.pydev.editor.actions.PyUncomment"
               menubarPath="org.python.pydev.editor.actions.sourceMenu/editGroup"
               id="org.python.pydev.editor.actions.uncomment">
         </action>
         <action
               definitionId="org.python.pydev.editor.actions.comment"
               label="Comment"
               class="org.python.pydev.editor.actions.PyComment"
               menubarPath="org.python.pydev.editor.actions.sourceMenu/editGroup"
               id="org.python.pydev.editor.actions.comment">
         </action>
         <action
               definitionId="org.python.pydev.editor.actions.togglecomment"
               label="Toggle Comment"
               class="org.python.pydev.editor.actions.PyToggleComment"
               menubarPath="org.python.pydev.editor.actions.sourceMenu/editGroup"
               id="org.python.pydev.editor.actions.togglecomment">
         </action>
         <action
               definitionId="org.python.pydev.editor.actions.removeBlockComment"
               label="Remove comment block"
               class="org.python.pydev.editor.actions.PyRemoveBlockComment"
               menubarPath="org.python.pydev.editor.actions.sourceMenu/addGroup"
               id="org.python.pydev.editor.actions.removeBlockComment">
         </action>
         <action
               definitionId="org.python.pydev.editor.actions.addBlockComment"
               label="Add comment block"
               class="org.python.pydev.editor.actions.PyAddBlockComment"
               menubarPath="org.python.pydev.editor.actions.sourceMenu/addGroup"
               id="org.python.pydev.editor.actions.addBlockComment">
         </action>
         <action
               definitionId="org.python.pydev.editor.actions.addSingleBlockComment"
               label="Add single comment block"
               class="org.python.pydev.editor.actions.PyAddSingleBlockComment"
               menubarPath="org.python.pydev.editor.actions.sourceMenu/addGroup"
               id="org.python.pydev.editor.actions.addSingleBlockComment">
         </action>
         <action
               definitionId="org.python.pydev.editor.actions.navigation.nextMethod"
               label="Goto next method or class"
               class="org.python.pydev.editor.actions.PyNextMethod"
               menubarPath="org.python.pydev.editor.actions.sourceMenu/addGroup"
               id="org.python.pydev.editor.actions.navigation.nextMethod">
         </action>
         <action
               definitionId="org.python.pydev.editor.actions.navigation.previousMethod"
               label="Goto previous method or class"
               class="org.python.pydev.editor.actions.PyPreviousMethod"
               menubarPath="org.python.pydev.editor.actions.sourceMenu/addGroup"
               id="org.python.pydev.editor.actions.navigation.previousMethod">
         </action>
         <action
               definitionId="org.python.pydev.editor.actions.navigation.pyCollapse"
               label="Collapse code"
               class="org.python.pydev.editor.actions.codefolding.PyCollapse"
               menubarPath="org.python.pydev.editor.actions.sourceMenu/addGroup"
               id="org.python.pydev.editor.actions.navigation.pyCollapse">
         </action>
         <action
               definitionId="org.python.pydev.editor.actions.navigation.pyUnCollapse"
               label="Un Collapse code"
               class="org.python.pydev.editor.actions.codefolding.PyUnCollapse"
               menubarPath="org.python.pydev.editor.actions.sourceMenu/addGroup"
               id="org.python.pydev.editor.actions.navigation.pyUnCollapse">
         </action>
         <action
               definitionId="org.python.pydev.editor.actions.navigation.pyCollapseAll"
               label="Collapse code (All)"
               class="org.python.pydev.editor.actions.codefolding.PyCollapseAll"
               menubarPath="org.python.pydev.editor.actions.sourceMenu/addGroup"
               id="org.python.pydev.editor.actions.navigation.pyCollapseAll">
         </action>
         <action
               definitionId="org.python.pydev.editor.actions.navigation.pyUnCollapseAll"
               label="Un Collapse code (All)"
               class="org.python.pydev.editor.actions.codefolding.PyUnCollapseAll"
               menubarPath="org.python.pydev.editor.actions.sourceMenu/addGroup"
               id="org.python.pydev.editor.actions.navigation.pyUnCollapseAll">
         </action>
         <action
               definitionId="org.python.pydev.editor.actions.pyShowOutline"
               label="Show Quick Outline"
               class="org.python.pydev.editor.actions.PyShowOutline"
               menubarPath="org.python.pydev.editor.actions.sourceMenu/addGroup"
               id="org.python.pydev.editor.actions.navigation.pyShowOutline">
         </action>
         <action
               definitionId="org.python.pydev.editor.actions.pyShowBrowser"
               label="Show Global Tokens Browser"
               class="org.python.pydev.editor.actions.PyShowBrowser"
               menubarPath="org.python.pydev.editor.actions.sourceMenu/addGroup"
               id="org.python.pydev.editor.actions.navigation.pyShowBrowser">
         </action>
         <action
               definitionId="org.python.pydev.editor.actions.pyOrganizeImports"
               label="Organize Imports"
               class="org.python.pydev.editor.actions.PyOrganizeImports"
               menubarPath="org.python.pydev.editor.actions.sourceMenu/addGroup"
               id="org.python.pydev.editor.actions.navigation.pyOrganizeImports">
         </action>
         <action
               definitionId="org.python.pydev.editor.actions.pyFormatStd"
               label="Format Code"
               class="org.python.pydev.editor.actions.PyFormatStd"
               menubarPath="org.python.pydev.editor.actions.sourceMenu/addGroup"
               id="org.python.pydev.editor.actions.navigation.pyFormatStd">
         </action>
         <action
               definitionId="org.python.pydev.editor.actions.pySelectWord"
               label="Select the current word"
               class="org.python.pydev.editor.actions.PySelectWord"
               menubarPath="org.python.pydev.editor.actions.sourceMenu/addGroup"
               id="org.python.pydev.editor.actions.pySelectWord">
         </action>
         <action
               definitionId="org.python.pydev.editor.actions.wrapparagraph"
               label="Wrap paragraph (Ctrl+2,w)"
               class="org.python.pydev.editor.actions.PyWrapParagraph"
               menubarPath="org.python.pydev.editor.actions.sourceMenu/addGroup"
               id="org.python.pydev.editor.actions.wrapparagraph">
         </action>
         <action
               definitionId="org.python.pydev.editor.actions.copyqualifiedname"
               label="Copy Context Qualified Name"
               class="org.python.pydev.editor.actions.PyCopyQualifiedName"
               menubarPath="edit/copy"
               id="org.python.pydev.editor.actions.copyqualifiedname"
               icon="icons/cpyqual_menu.gif">
         </action>
         <action
               definitionId="org.python.pydev.editor.actions.goToMatchingBracket"
               label="Go to Matching Bracket"
               class="org.python.pydev.editor.actions.PyGoToMatchingBracket"
               id="org.python.pydev.editor.actions.goToMatchingBracket">
         </action>
         <action
               definitionId="org.python.pydev.editor.actions.selectEnclosingScope"
               label="Select Enclosing Scope"
               class="org.python.pydev.editor.actions.PyScopeSelection"
               id="org.python.pydev.editor.actions.selectEnclosingScope">
         </action>
         <action
               definitionId="org.python.pydev.editor.actions.deselectEnclosingScope"
               label="Deselect Enclosing Scope"
               class="org.python.pydev.editor.actions.PyScopeDeselection"
               id="org.python.pydev.editor.actions.deselectEnclosingScope">
         </action>
      </editorContribution>
   </extension>


<!-- Editor Context (formerly scope) -->
    <extension point="org.eclipse.ui.contexts">
      <context
            name="PyDev editor scope"
            parentId="org.eclipse.ui.textEditorScope"
            description="PyDev commands"
            id="org.python.pydev.ui.editor.scope">
      </context>
    </extension>
<!-- associates commands with keyboard shortcuts -->
<!-- Commands -->    
    <extension point="org.eclipse.ui.commands">

<!--category: Editor Commands-->
      <category
            name="PyDev - Editor"
            description="PyDev editor category"
            id="org.python.pydev.ui.category.source">
      </category>
<!--category: Refactor-->
      <category
            name="PyDev - Refactor"
            description="Python refactor category"
            id="org.python.pydev.ui.category.refactoring"> 
      </category>
    
<!-- command: goto first char-
      <command
            description="Goes to the first non space char or first char of the line depending on the cursor position."
            id="org.python.pydev.editor.actions.firstChar"
            categoryId="org.python.pydev.ui.category.source"
            name="First char">
      </command>
-->
<!-- command: backspace considering indentation-->
<!-- Backspace now handled in VerifyKey (incremental find integration)
      <command
            description="Backspace considering indentation for Python."
            id="org.python.pydev.editor.actions.pybackspace"
            categoryId="org.python.pydev.ui.category.source"
            name="Python Backspace (with indentation)">
      </command>
-->
<!-- command: next method / class-->
      <command
            name="Next Method or Class"
            description="Navigates to the next method or class definition"
            categoryId="org.python.pydev.ui.category.source"
            id="org.python.pydev.editor.actions.navigation.nextMethod">
      </command>
<!-- command: previous method / class-->
      <command
            name="Previous Method or Class"
            description="Navigates to the previous method or class definition"
            categoryId="org.python.pydev.ui.category.source"
            id="org.python.pydev.editor.actions.navigation.previousMethod">
      </command>
<!-- command: space to tab-->
      <command
            name="Convert space-tabs to tabs"
            description="Converts tab-width space groups to tabs from selected region or whole document if nothing selected"
            categoryId="org.python.pydev.ui.category.source"
            id="org.python.pydev.editor.actions.convertSpaceToTab">
      </command>
<!-- command: tab to space-->
      <command
            name="Convert tabs to space-tabs"
            description="Converts tabs to tab-width space groups from selected region or whole document if nothing selected"
            categoryId="org.python.pydev.ui.category.source"
            id="org.python.pydev.editor.actions.convertTabToSpace">
      </command>
<!-- command: unblock-->
      <command
            name="Remove Comment Block"
            description="Removes a python comment block"
            categoryId="org.python.pydev.ui.category.source"
            id="org.python.pydev.editor.actions.removeBlockComment">
      </command>
<!-- command: block-->
      <command
            name="Add Comment Block"
            description="Creates a python comment block"
            categoryId="org.python.pydev.ui.category.source"
            id="org.python.pydev.editor.actions.addBlockComment">
      </command>
<!-- command: block-->
      <command
            name="Add Single Comment Block"
            description="Creates a comment block from a single line"
            categoryId="org.python.pydev.ui.category.source"
            id="org.python.pydev.editor.actions.addSingleBlockComment">
      </command>
<!-- command: uncomment-->
      <command
            name="Python Uncomment"
            description="Uncomments a python line (Removes # from the beggining of the line)"
            categoryId="org.python.pydev.ui.category.source"
            id="org.python.pydev.editor.actions.uncomment">
      </command>
<!-- command: comment-->
      <command
            name="Python Comment"
            description="Comments a python line (Adds # to beggining of the line)"
            categoryId="org.python.pydev.ui.category.source"
            id="org.python.pydev.editor.actions.comment">
      </command>
<!-- command: toggle comment-->
      <command
            name="Python Toggle Comment"
            description="Toggles comments of python line/s (Adds/Removes # at beggining of the line)"
            categoryId="org.python.pydev.ui.category.source"
            id="org.python.pydev.editor.actions.togglecomment">
      </command>
<!-- command: Collapse-->
      <command
            name="Python Collapse"
            description="Collapse block of code"
            categoryId="org.python.pydev.ui.category.source"
            id="org.python.pydev.editor.actions.navigation.pyCollapse">
      </command>
<!-- command: Un Collapse-->
      <command
            name="Python Un Collapse"
            description="Un Collapse block of code"
            categoryId="org.python.pydev.ui.category.source"
            id="org.python.pydev.editor.actions.navigation.pyUnCollapse">
      </command>
<!-- command: Collapse All-->
      <command
            name="Python Collapse All"
            description="Collapse all blocks of code"
            categoryId="org.python.pydev.ui.category.source"
            id="org.python.pydev.editor.actions.navigation.pyCollapseAll">
      </command>
<!-- command: Un Collapse-->
      <command
            name="Python Un Collapse All"
            description="Un Collapse all blocks of code"
            categoryId="org.python.pydev.ui.category.source"
            id="org.python.pydev.editor.actions.navigation.pyUnCollapseAll">
      </command>
<!-- command: Show outline-->
      <command
            name="Python Show Outline"
            description="Show Outline"
            categoryId="org.python.pydev.ui.category.source"
            id="org.python.pydev.editor.actions.pyShowOutline">
      </command>
<!-- command: Show browser-->
      <command
            name="Python Show Global Tokens (Editor)"
            description="Python Show Global Tokens (Editor)"
            categoryId="org.python.pydev.ui.category.source"
            id="org.python.pydev.editor.actions.pyShowBrowser">
      </command>
<!-- command: Organize Imports-->
      <command
            name="Python Organize Imports"
            description="Organize Imports"
            categoryId="org.python.pydev.ui.category.source"
            id="org.python.pydev.editor.actions.pyOrganizeImports">
      </command>
<!-- command: Format code-->
      <command
            name="Python Format Code"
            description="Format Code"
            categoryId="org.python.pydev.ui.category.source"
            id="org.python.pydev.editor.actions.pyFormatStd">
      </command>
<!-- command: Select Word-->
      <command
            name="Select Word"
            description="Select the whole word"
            categoryId="org.python.pydev.ui.category.source"
            id="org.python.pydev.editor.actions.pySelectWord">
      </command>
<!-- command: wrap paragraph-->
      <command
            name="Wrap Paragraph (Ctrl+2,w)"
            description="Wraps the current paragraph"
            categoryId="org.python.pydev.ui.category.source"
            id="org.python.pydev.editor.actions.wrapparagraph">
      </command>
<!-- command: Copy Context Qualified Name-->
      <command
            name="Copy Context Qualified Name"
            description="Copies the Path of the selected context"
            categoryId="org.python.pydev.ui.category.source"
            id="org.python.pydev.editor.actions.copyqualifiedname">
      </command>
<!-- command: Toggle Force Tabs-->
      <command
            name="Toggle Force tabs"
            description="Forces or not tabs in the current editor"
            categoryId="org.python.pydev.ui.category.source"
            id="org.python.pydev.editor.actions.toggleforcetabs">
      </command>
  <!-- Offline Command -->
      <command
            name="Offline Action for scripting"
            description="Offline Action for scripting"
            categoryId="org.python.pydev.ui.category.source"
            id="org.python.pydev.editor.actions.scriptEngine"/>
  <!-- Go to matching bracket -->
      <command
            name="Go to Matching Bracket"
            description="Go to Matching Bracket"
            categoryId="org.python.pydev.ui.category.source"
            id="org.python.pydev.editor.actions.goToMatchingBracket"/>
  <!-- Select Enclosing Scope -->
      <command
            name="Select Enclosing Scope"
            description="Select Enclosing Scope"
            categoryId="org.python.pydev.ui.category.source"
            id="org.python.pydev.editor.actions.selectEnclosingScope"/>
  <!-- Deselect Enclosing Scope -->
      <command
            name="Deselect Enclosing Scope"
            description="Deselect Enclosing Scope"
            categoryId="org.python.pydev.ui.category.source"
            id="org.python.pydev.editor.actions.deselectEnclosingScope"/>
   </extension>
            
   <extension point="org.eclipse.ui.bindings">
      <!-- 
      Note:
      M1=Ctrl 
      M2=Shift 
      M3=Alt 
      -->
      <!--
      <key
            sequence="HOME"
            contextId="org.python.pydev.ui.editor.scope"
            commandId="org.python.pydev.editor.actions.firstChar"    
            schemeId="org.eclipse.ui.defaultAcceleratorConfiguration">
      </key>
      -->
      <!--TODO: guessing at name "BACKSPACE, needs verification -->
      <!-- Backspace now handled in VerifyKey (incremental find integration)
      <key
            sequence="BACKSPACE"
            contextId="org.python.pydev.ui.editor.scope"
            commandId="org.python.pydev.editor.actions.pybackspace"
            schemeId="org.eclipse.ui.defaultAcceleratorConfiguration">
      </key>
      -->
      <key
            sequence="M1+M2+Arrow_Up"
            contextId="org.python.pydev.ui.editor.scope"
            commandId="org.python.pydev.editor.actions.navigation.previousMethod"
            schemeId="org.eclipse.ui.defaultAcceleratorConfiguration">
      </key>
      <key
            sequence="M1+5"
            contextId="org.python.pydev.ui.editor.scope"
            commandId="org.python.pydev.editor.actions.removeBlockComment"
            schemeId="org.eclipse.ui.defaultAcceleratorConfiguration">
      </key>
      <key
            sequence="M1+4"
            contextId="org.python.pydev.ui.editor.scope"
            commandId="org.python.pydev.editor.actions.addBlockComment"
            schemeId="org.eclipse.ui.defaultAcceleratorConfiguration">
      </key>
      <key
            sequence="M1+M2+4"
            contextId="org.python.pydev.ui.editor.scope"
            commandId="org.python.pydev.editor.actions.addSingleBlockComment"
            schemeId="org.eclipse.ui.defaultAcceleratorConfiguration">
      </key>
      <key
            sequence="M1+\"
            contextId="org.python.pydev.ui.editor.scope"
            commandId="org.python.pydev.editor.actions.uncomment"
            schemeId="org.eclipse.ui.defaultAcceleratorConfiguration">
      </key>
      <key
            sequence="M1+M2+3"
            contextId="org.python.pydev.ui.editor.scope"
            commandId="org.python.pydev.editor.actions.uncomment"
            schemeId="org.eclipse.ui.defaultAcceleratorConfiguration">
      </key>
      <key
            sequence="M1+M2+Arrow_Down"
            contextId="org.python.pydev.ui.editor.scope"
            commandId="org.python.pydev.editor.actions.navigation.nextMethod"
            schemeId="org.eclipse.ui.defaultAcceleratorConfiguration">
      </key>
      <key
            sequence="M1+/"
            contextId="org.python.pydev.ui.editor.scope"
            commandId="org.python.pydev.editor.actions.togglecomment"
            schemeId="org.eclipse.ui.defaultAcceleratorConfiguration">
      </key>
      <key
            sequence="M1+3"
            contextId="org.python.pydev.ui.editor.scope"
            commandId="org.python.pydev.editor.actions.comment"
            schemeId="org.eclipse.ui.defaultAcceleratorConfiguration">
      </key>
      <key
            sequence="M1+-"
            contextId="org.python.pydev.ui.editor.scope"
            commandId="org.python.pydev.editor.actions.navigation.pyCollapse"
            schemeId="org.eclipse.ui.defaultAcceleratorConfiguration">
      </key>
      <key
            sequence="M1+="
            contextId="org.python.pydev.ui.editor.scope"
            commandId="org.python.pydev.editor.actions.navigation.pyUnCollapse"
            schemeId="org.eclipse.ui.defaultAcceleratorConfiguration">
      </key>
      <key
            sequence="M1+9"
            contextId="org.python.pydev.ui.editor.scope"
            commandId="org.python.pydev.editor.actions.navigation.pyCollapseAll"
            schemeId="org.eclipse.ui.defaultAcceleratorConfiguration">
      </key>
      <key
            sequence="M1+0"
            contextId="org.python.pydev.ui.editor.scope"
            commandId="org.python.pydev.editor.actions.navigation.pyUnCollapseAll"
            schemeId="org.eclipse.ui.defaultAcceleratorConfiguration">
      </key>
      <key
            sequence="M1+O"
            contextId="org.python.pydev.ui.editor.scope"
            commandId="org.python.pydev.editor.actions.pyShowOutline"
            schemeId="org.eclipse.ui.defaultAcceleratorConfiguration">
      </key>
      <key
            sequence="M1+M2+T"
            contextId="org.python.pydev.ui.editor.scope"
            commandId="org.python.pydev.editor.actions.pyShowBrowser"
            schemeId="org.eclipse.ui.defaultAcceleratorConfiguration">
      </key>
      <key
            sequence="M1+M2+O"
            contextId="org.python.pydev.ui.editor.scope"
            commandId="org.python.pydev.editor.actions.pyOrganizeImports"
            schemeId="org.eclipse.ui.defaultAcceleratorConfiguration">
      </key>
      <key
            sequence="M1+M2+F"
            contextId="org.python.pydev.ui.editor.scope"
            commandId="org.python.pydev.editor.actions.pyFormatStd"
            schemeId="org.eclipse.ui.defaultAcceleratorConfiguration">
      </key>
      <key
            sequence="M1+2"
            contextId="org.python.pydev.ui.editor.scope"
            commandId="org.python.pydev.editor.actions.scriptEngine"
            schemeId="org.eclipse.ui.defaultAcceleratorConfiguration">
      </key>
      <key
            sequence="M1+M2+P"
            contextId="org.python.pydev.ui.editor.scope"
            commandId="org.python.pydev.editor.actions.goToMatchingBracket"
            schemeId="org.eclipse.ui.defaultAcceleratorConfiguration">
      </key>
      <key
            sequence="M2+M3+Arrow_Up"
            contextId="org.python.pydev.ui.editor.scope"
            commandId="org.python.pydev.editor.actions.selectEnclosingScope"
            schemeId="org.eclipse.ui.defaultAcceleratorConfiguration">
      </key>
      <key
            sequence="M2+M3+Arrow_Down"
            contextId="org.python.pydev.ui.editor.scope"
            commandId="org.python.pydev.editor.actions.deselectEnclosingScope"
            schemeId="org.eclipse.ui.defaultAcceleratorConfiguration">
      </key>
   </extension>




<!-- file type extensions for the team (CVS) -->
   <extension point="org.eclipse.team.core.fileTypes">
      <fileTypes type="text" extension="py"/>
      <fileTypes type="text" extension="pyw"/>
      <fileTypes type="text" extension="pyx"/>
   </extension>
   <extension point="org.eclipse.team.core.ignore">
      <ignore enabled="true" pattern="*.pyc"/>
      <ignore enabled="true" pattern="*.class"/>
      <ignore enabled="true" pattern="*.pyo"/>
   </extension>
<!-- filter out .pyc files in the navigation view -->
   <extension
         point="org.eclipse.ui.ide.resourceFilters">
      <filter selected="True" pattern="*.pyc"/>
      <filter selected="True" pattern="*.class"/>
      <filter selected="True" pattern="*.pyo"/>
   </extension>
<!-- add quick-fixes (does nothing right now) -->
    <extension
         point="org.eclipse.ui.ide.markerResolution">
      <markerResolutionGenerator
            class="org.python.pydev.editor.correctionassist.PyQuickFix"
            markerType="org.eclipse.core.resources.problemmarker"/>
    </extension>
<!-- Builder for pydev -->
    <extension
         id="PyDevBuilder"
         name="PyDev Builder"
         point="org.eclipse.core.resources.builders">
      <builder>
         <run class="org.python.pydev.builder.PyDevBuilder"/>
      </builder>
    </extension>
<!-- Communicate pylint problems as markers -->
    <extension 
        point="org.eclipse.core.resources.markers"
        name="PyLint Problem"
        id="pylintproblemmarker">
       <super type="org.eclipse.core.resources.problemmarker"/>
       <persistent value="true"/>
    </extension>
<!-- Communicate 'invalid' file issues-->
    <extension 
        point="org.eclipse.core.resources.markers"
        name="Invalid python file marker"
        id="invalidpythonfilemarker">
       <super type="org.eclipse.core.resources.problemmarker"/>
       <persistent value="false"/>
    </extension>
<!-- Markers for the pydev package explorer -->
    <extension 
        point="org.eclipse.core.resources.markers"
        name="PyDev Project Error"
        id="PydevProjectErrorMarkers">
       <super type="org.eclipse.core.resources.problemmarker"/>
       <persistent value="false"/>
    </extension>
<!-- templates -->
    <extension point="org.eclipse.ui.editors.templates">
         <contextType
               class="org.python.pydev.editor.templates.PyContextType"
               id="org.python.pydev.editor.templates.python"
               name="Editor"/>
         <contextType
               class="org.python.pydev.editor.templates.PyContextType"
               id="org.python.pydev.editor.templates.python.modules"
               name="New Module"/>
    </extension>
   <extension-point id="pydev_builder" name="PyDev Builder" schema="schema/pydev_builder.exsd"/>
<!-- extensions -->
<!-- extensions -->
<!-- extensions -->
<!-- extensions -->
<!-- extensions -->
<!-- extensions -->
   <extension-point id="pydev_completion" name="PyDev completion" schema="schema/pydev_completion.exsd"/>
   <extension-point id="pydev_modules_observer" name="PyDev modules observer" schema="schema/pydev_modules_observer.exsd"/>
   <extension-point id="pydev_interpreter_observer" name="PyDev Interpreter Observer" schema="schema/pydev_interpreter_observer.exsd"/>
   <extension-point id="pydev_interpreter_new_custom_entries" name="PyDev Interpreter New Custom Entries" schema="schema/pydev_interpreter_new_custom_entries.exsd"/>
   <extension-point id="pydev_view_created_observer" name="PyDev view created observer" schema="schema/pydev_view_created_observer.exsd"/>
   <extension-point id="pydev_ctrl_1" name="PyDev M11 participant" schema="schema/pydev_ctrl_1.exsd"/>
   <extension-point id="pydev_simpleassist" name="PyDev Simple Assist" schema="schema/pydev_simpleassist.exsd"/>
   <extension-point id="pydev_organize_imports" name="PyDev Organize Imports" schema="schema/pydev_organize_imports.exsd"/>
   <extension-point id="pydev_refactoring" name="PyDev Refactoring" schema="schema/pydev_refactoring.exsd"/>
   <extension-point id="pydev_quick_outline" name="PyDev Quick Outline" schema="schema/pydev_quick_outline.exsd"/>
   <extension-point id="pydev_preferences_provider" name="PyDev Preferences Provider" schema="schema/pydev_preferences_provider.exsd"/>
   <extension-point id="pydev_pyedit_listener" name="PyEdit Listener" schema="schema/pydev_pyedit_listener.exsd"/>
   <extension-point id="pydev_formatter" name="PyDev Formatter" schema="schema/pydev_formatter.exsd"/>
   <extension-point id="pydev_globals_browser" name="PyDev Globals Browser" schema="schema/pydev_globals_browser.exsd"/>
   <extension-point id="pydev_debug_preferences_page" name="PyDev Debug Preferences Page" schema="schema/pydev_debug_preferences_page.exsd"/>
   <extension-point id="pydev_pythonpath_contrib" name="Python Path Contributor" schema="schema/pydev_pythonpath_contrib.exsd"/>
   <extension-point id="pydev_manager_observer" name="PyDev code completion manager observer" schema="schema/pydev_manager_observer.exsd"/>
   <extension-point id="pydev_hover" name="PyDev hover" schema="schema/pydev_hover.exsd"/>
   <extension-point id="pydev_interpreter_info_builder" name="PyDev interpreter info builder" schema="schema/pydev_interpreter_info_builder.exsd"/>
   <extension-point id="pydev_interpreter_provider" name="PyDev interpreter provider" schema="schema/pydev_interpreter_provider.exsd"/>
<!-- wizards -->
   <extension point="org.eclipse.ui.newWizards">
      <category
            id="org.python.pydev.PythonCategory"
            name="PyDev"/>
      <wizard
            canFinishEarly="false"
            category="org.python.pydev.PythonCategory"
            class="org.python.pydev.ui.wizards.project.PythonProjectWizard"
            descriptionImage="icons/python_logo.png"
            finalPerspective="org.python.pydev.ui.PythonPerspective"
            hasPages="true"
            icon="icons/python_16x16.png"
            id="org.python.pydev.ui.wizards.project.PythonProjectWizard"
            name="PyDev Project"
            preferredPerspectives="org.python.pydev.ui.PythonPerspective"
            project="true"/>
            
      <!--
      <wizard
            canFinishEarly="false"
            category="org.python.pydev.PythonCategory"
            class="org.python.pydev.ui.wizards.gettingstarted.PythonGettingStartedWizard"
            descriptionImage="icons/python_logo.png"
            finalPerspective="org.python.pydev.ui.PythonPerspective"
            hasPages="true"
            icon="icons/mainfunction.gif"
            id="org.python.pydev.ui.wizards.gettingstarted.PythonGettingStartedWizard"
            name="PyDev Getting Started"
            preferredPerspectives="org.python.pydev.ui.PythonPerspective"
            project="true"/>
      -->
      <wizard
            canFinishEarly="false"
            category="org.python.pydev.PythonCategory"
            class="org.python.pydev.ui.wizards.files.PythonSourceFolderWizard"
            descriptionImage="icons/python_logo.png"
            finalPerspective="org.python.pydev.ui.PythonPerspective"
            hasPages="true"
            icon="icons/packagefolder_obj.gif"
            id="org.python.pydev.ui.wizards.files.PythonSourceFolderWizard"
            name="&amp;Source Folder"
            preferredPerspectives="org.python.pydev.ui.PythonPerspective"
            project="false"/>
      <wizard
            canFinishEarly="false"
            category="org.python.pydev.PythonCategory"
            class="org.python.pydev.ui.wizards.files.PythonExistingSourceFolderWizard"
            descriptionImage="icons/python_logo.png"
            finalPerspective="org.python.pydev.ui.PythonPerspective"
            hasPages="true"
            icon="icons/packagefolder_obj.gif"
            id="org.python.pydev.ui.wizards.files.PythonExistingSourceFolderWizard"
            name="&amp;Link to Existing Source"
            preferredPerspectives="org.python.pydev.ui.PythonPerspective"
            project="false"/>
      <wizard
            canFinishEarly="false"
            category="org.python.pydev.PythonCategory"
            class="org.python.pydev.ui.wizards.files.PythonPackageWizard"
            descriptionImage="icons/python_logo.png"
            finalPerspective="org.python.pydev.ui.PythonPerspective"
            hasPages="true"
            icon="icons/package_obj.gif"
            id="org.python.pydev.ui.wizards.files.PythonPackageWizard"
            name="PyDev P&amp;ackage"
            preferredPerspectives="org.python.pydev.ui.PythonPerspective"
            project="false"/>
      <wizard
            canFinishEarly="false"
            category="org.python.pydev.PythonCategory"
            class="org.python.pydev.ui.wizards.files.PythonModuleWizard"
            descriptionImage="icons/python_logo.png"
            finalPerspective="org.python.pydev.ui.PythonPerspective"
            hasPages="true"
            icon="icons/python_file.gif"
            id="org.python.pydev.ui.wizards.files.PythonModuleWizard"
            name="PyDev &amp;Module"
            preferredPerspectives="org.python.pydev.ui.PythonPerspective"
            project="false"/>
   </extension>
   <extension point="org.eclipse.ui.perspectives">
      <perspective
            class="org.python.pydev.ui.perspective.PythonPerspectiveFactory"
            icon="icons/python_16x16.png"
            id="org.python.pydev.ui.PythonPerspective"
            name="PyDev"/>
   </extension>
   <extension point="org.eclipse.ui.perspectiveExtensions">
      <perspectiveExtension targetID="org.python.pydev.ui.PythonPerspective">
         <showInPart id="org.eclipse.ui.views.ResourceNavigator"/>
         <showInPart id="org.python.pydev.navigator.view"/>
         <showInPart id="org.eclipse.ui.views.ContentOutline"/>
      </perspectiveExtension>
   </extension>
   
   

   <extension
         id="org.python.pydev.refactoring.popupContribution"
         point="org.eclipse.ui.popupMenus">
      <viewerContribution
            id="org.python.pydev.popupContribution"
            targetID="#PyEditContext">
         <action
               class="org.python.pydev.editor.actions.PyCopyQualifiedName"
               definitionId="org.python.pydev.editor.actions.copyqualifiedname"
               id="org.python.pydev.editor.actions.copyqualifiedname"
               label="Copy Context Qualified Name"
               menubarPath="copy"
               icon="icons/cpyqual_menu.gif"/>
         <action
               class="org.python.pydev.editor.actions.PyToggleForceTabs"
               definitionId="org.python.pydev.editor.actions.toggleforcetabs"
               id="org.python.pydev.editor.actions.toggleforcetabs"
               label="Toggle force tabs"
               menubarPath="tabs"
               icon="icons/tabs_active.png"/>
      </viewerContribution>
   </extension>


   <extension
         point="org.eclipse.ui.elementFactories">
      <factory
            class="org.python.pydev.editorinput.PyEditorInputFactory"
            id="org.python.pydev.editorinput.pyEditorInputFactory">
      </factory>
   </extension>
    
<!-- ********************** PyDev Package Explorer ********************** --> 
<!-- ********************** PyDev Package Explorer ********************** --> 
<!-- ********************** PyDev Package Explorer ********************** --> 
<!-- ********************** PyDev Package Explorer ********************** --> 

<!-- Declare the view part to hold the default implementation --> 
<extension point="org.eclipse.ui.views">
   <category
        name="PyDev"
        id="org.python.pydev"/>
    <view
        allowMultiple="false"
        category="org.python.pydev"
        class="org.python.pydev.navigator.ui.PydevPackageExplorer"
        id="org.python.pydev.navigator.view"
        icon="icons/pydev_package_explorer.gif"
        name="PyDev Package Explorer"/>
</extension> 


<!-- Declare the python content in the project explorer
-->
<extension point="org.eclipse.ui.navigator.viewer">
    <viewerContentBinding viewerId="org.eclipse.ui.navigator.ProjectExplorer">
        <includes>
            <contentExtension pattern="org.python.pydev.navigator.pythoncontent"/>
            <contentExtension pattern="org.python.pydev.navigator.filters.*"/> 
            <contentExtension pattern="org.python.pydev.navigator.actions.pythonLinkHelper"/>
        </includes>
    </viewerContentBinding>
</extension>

<extension point="org.eclipse.ui.navigator.viewer">
    <viewer viewerId="org.python.pydev.navigator.view">
    	<!-- allowsPlatformContributions="true" allows it to show the cvs stuff 
        -->
        <popupMenu allowsPlatformContributions="true" id="org.python.pydev.navigator.view#PopupMenu">  
             <insertionPoint name="group.new"/>
             <insertionPoint name="group.open" separator="true"/>
             <insertionPoint name="group.openWith"/>   
             <insertionPoint name="group.edit" separator="true"/>   
             <insertionPoint name="group.reorganize" />         
             <insertionPoint name="group.port" separator="true"/>     
             <insertionPoint name="group.build" separator="true"/> 
             <insertionPoint name="group.generate" separator="true"/> 
             <insertionPoint name="group.search" separator="true"/>              
             <insertionPoint name="additions" separator="true"/>              
             <insertionPoint name="group.properties" separator="true"/>             
        </popupMenu>
    </viewer>
    <viewerContentBinding viewerId="org.python.pydev.navigator.view">
        <includes>
            <contentExtension pattern="org.eclipse.ui.navigator.resourceContent"/>
            <contentExtension pattern="org.eclipse.ui.navigator.resources.filters.*"/>
            <contentExtension pattern="org.python.pydev.navigator.pythoncontent"/>
            <contentExtension pattern="org.python.pydev.navigator.filters.*"/> 
        </includes>
    </viewerContentBinding>
    <dragAssistant class="org.eclipse.ui.navigator.resources.ResourceDragAdapterAssistant" viewerId="org.python.pydev.navigator.view"/>
</extension>
   
  <!-- Error decorations -->
    <extension point="org.eclipse.ui.decorators">
      <decorator
            adaptable="false"
            class="org.python.pydev.navigator.decorator.ProblemsLabelDecorator"
            id="org.python.pydev.navigator.decorator.problemsLabelDecorator"
            label="PyDev elements error decorations"
            lightweight="true"
            location="BOTTOM_LEFT"
            state="true">
         <enablement>
            <objectClass
                  name="org.python.pydev.navigator.elements.IWrappedResource">
            </objectClass>
         </enablement> 
      </decorator> 
    </extension>
  <!-- Declare a content extension that renders the contents of a properties file -->
  <extension point="org.eclipse.ui.navigator.navigatorContent">
         
      <navigatorContent 
            id="org.python.pydev.navigator.pythoncontent" 
            name="PyDev Navigator Content"
            icon="icons/python_16x16.png"
            contentProvider="org.python.pydev.navigator.PythonModelProvider"
            labelProvider="org.python.pydev.navigator.PythonLabelProvider" 
            activeByDefault="true"
            priority="higher">
         <triggerPoints>
             <or>
                <instanceof value="org.eclipse.core.resources.IWorkspaceRoot" />
                <instanceof value="org.eclipse.ui.IWorkingSet"/>
                <and>
                   <instanceof value="org.eclipse.core.resources.IProject"/>
                   <test
                         forcePluginActivation="true"
                         property="org.eclipse.core.resources.projectNature"
                         value="org.python.pydev.pythonNature"/>
                </and>
                <instanceof value="org.eclipse.core.resources.IFolder"/>
                <instanceof value="org.eclipse.core.resources.IStorage"/>
                <instanceof value="org.eclipse.core.resources.IFile"/>
                <instanceof value="org.eclipse.core.resources.IResource"/>
                <instanceof value="org.python.pydev.navigator.elements.IWrappedResource"/>
                <instanceof value="org.python.pydev.shared_core.structure.TreeNode"/>
                <instanceof value="org.python.pydev.navigator.elements.PythonNode"/>
                <instanceof value="org.python.pydev.navigator.elements.ProjectConfigError"/>
            </or>
         </triggerPoints>
         <possibleChildren>
            <or>
                <adapt type="org.eclipse.core.resources.IProject" />
                <adapt type="org.eclipse.ui.IWorkingSet" />
                <instanceof value="org.eclipse.core.resources.IWorkspaceRoot" />
                <instanceof value="org.eclipse.core.resources.IFolder" />
                <instanceof value="org.eclipse.core.resources.IStorage"/>
                <instanceof value="org.eclipse.core.resources.IFile" />
                <instanceof value="org.eclipse.core.resources.IResource"/>
                <instanceof value="org.python.pydev.navigator.elements.IWrappedResource"/>
                <instanceof value="org.python.pydev.shared_core.structure.TreeNode"/>
                <instanceof value="org.python.pydev.navigator.elements.PythonNode"/>
            </or>
         </possibleChildren>
         <commonSorter
               class="org.python.pydev.navigator.sorter.PythonModelSorter"
               id="org.python.pydev.navigator.sorter.pythonmodelsorter"/>
         <actionProvider
               class="org.python.pydev.navigator.actions.PythonActionProvider"
               id="org.python.pydev.navigator.actions.pythonActionProvider"
               overrides="org.eclipse.ui.navigator.resources.actions.EditActions"/>
         <actionProvider
               class="org.python.pydev.navigator.actions.PythonRefactorActionProvider"
               id="org.python.pydev.navigator.actions.pythonRefactorActionProvider"
               overrides="org.eclipse.ui.navigator.resources.actions.RefactorActions"/>
         <!-- that's so that we only have the python content shown, and not the resource content -->
		 <override
				policy="InvokeAlwaysRegardlessOfSuppressedExt"
				suppressedExtensionId="org.eclipse.ui.navigator.resourceContent"/>
        <dropAssistant
              class="org.python.pydev.navigator.actions.copied.PyResourceDropAdapterAssistant"
              id="org.python.pydev.navigator.actions.PyResourceDropAdapterAssistant">
           <possibleDropTargets>
              <or>
                 <adapt type="org.eclipse.core.resources.IProject"/>
                 <adapt type="org.eclipse.core.resources.IFolder"/>
                 <adapt type="org.eclipse.core.resources.IFile"/>
              </or>
           </possibleDropTargets>
        </dropAssistant>        


      </navigatorContent>
	  <commonWizard menuGroupId="org.python.pydev.ui.wizards" type="new" wizardId="org.python.pydev.ui.wizards.files.PythonPackageWizard">
	     <enablement>
	        <or>
	           <instanceof value="org.python.pydev.navigator.elements.PythonFolder"/>
               <instanceof value="org.python.pydev.navigator.elements.PythonSourceFolder"/>
	           <adapt type="org.eclipse.core.resources.IProject">
	              <test
	                    property="org.eclipse.core.resources.projectNature"
	                    value="org.python.pydev.pythonNature"/>
	           </adapt>
	        </or>
	     </enablement>
	  </commonWizard>
	  <commonWizard menuGroupId="org.python.pydev.ui.wizards" type="new" wizardId="org.python.pydev.ui.wizards.files.PythonModuleWizard">
	     <enablement>
	        <or>
               <instanceof value="org.python.pydev.navigator.elements.PythonFolder"/>
               <instanceof value="org.python.pydev.navigator.elements.PythonSourceFolder"/>
	           <adapt type="org.eclipse.core.resources.IProject">
	              <test
	                    property="org.eclipse.core.resources.projectNature"
	                    value="org.python.pydev.pythonNature"/>
	           </adapt>
	        </or>
	     </enablement>
	  </commonWizard>
	  <commonWizard menuGroupId="org.python.pydev.ui.wizards" type="new" wizardId="org.python.pydev.ui.wizards.files.PythonExistingSourceFolderWizard">
	     <enablement>
	        <or>
	           <adapt type="org.eclipse.core.resources.IProject">
	              <test
	                    property="org.eclipse.core.resources.projectNature"
	                    value="org.python.pydev.pythonNature"/>
	           </adapt>
	        </or>
	     </enablement>
	  </commonWizard>
	  <commonWizard menuGroupId="org.python.pydev.ui.wizards" type="new" wizardId="org.python.pydev.ui.wizards.files.PythonSourceFolderWizard">
	     <enablement>
	        <or>
	           <adapt type="org.eclipse.core.resources.IProject">
	              <test
	                    property="org.eclipse.core.resources.projectNature"
	                    value="org.python.pydev.pythonNature"/>
	           </adapt>
	        </or>
	     </enablement>
	  </commonWizard>
	  
      <commonFilter activeByDefault="false" 
	     name="PyDev: non-PyDev Projects"
      	 description="%HideNonPydevProjects.description" 
      	 id="org.python.pydev.navigator.filters.hideNonPydevProjects" 
      	 class="org.python.pydev.navigator.filters.PydevProjectsFilter">
      </commonFilter>
      
  	  <commonFilter activeByDefault="true" 
	  	  name="PyDev: .pyc files" 
	  	  description="PyDev: *.pyc files" 
	  	  id="org.python.pydev.navigator.filters.hidePycFiles"
	  	  class="org.python.pydev.navigator.filters.PycFilter"> 
	  </commonFilter>		 
	  
  	  <commonFilter activeByDefault="true" 
	  	  name="PyDev: .pyo files" 
	  	  description="PyDev: *.pyo files" 
	  	  id="org.python.pydev.navigator.filters.hidePyoFiles" 
	  	  class="org.python.pydev.navigator.filters.PyoFilter"> 
	  </commonFilter>		 

  	  <commonFilter activeByDefault="true" 
	  	  name="PyDev: *.py~ files" 
	  	  description="PyDev: *.py~ files" 
	  	  id="org.python.pydev.navigator.filters.hidePyTildaFiles" 
	  	  class="org.python.pydev.navigator.filters.PyTildaFilter"> 
	  </commonFilter>		 
	  
	  <!-- The ones below are copied from org.eclipse.ui.navigator.resources, with changes from 'instanceof' to 'adapt type'
	  
	  It seems that eclipse 3.6 fixed that, so, it's not needed anymore.
      <commonFilter activeByDefault="true" 
	      name="PyDev: .* resources" 
	      description="PyDev: .*resources"  
	      id="org.python.pydev.navigator.filters.startsWithDot"
	  	  class="org.python.pydev.navigator.filters.DotStartFilter"> 
      </commonFilter>
      -->
      
      <commonFilter activeByDefault="true" 
	      name="PyDev: .class resources" 
	      description="PyDev: .class resources" 
	      id="org.python.pydev.navigator.filters.endsWithClass"
	  	  class="org.python.pydev.navigator.filters.ClassFilter"> 
      </commonFilter> 
      
      
      <commonFilter activeByDefault="false" 
	      name="PyDev: closed projects" 
	      description="PyDev: closed projects" 
	      id="org.python.pydev.navigator.filters.closedProject"
	  	  class="org.python.pydev.navigator.filters.ClosedProjectsFilter"> 
      </commonFilter>
      
      <commonFilter activeByDefault="true" 
	      name="PyDev: custom specified filters" 
	      description="PyDev: custom specified filters" 
	      id="org.python.pydev.navigator.filters.customFilters"
	  	  class="org.python.pydev.navigator.filters.CustomFilters"> 
      </commonFilter>
      
      
      <commonFilter activeByDefault="false" 
          name="PyDev: Nodes: All" 
          description="PyDev: Nodes: (hide all)" 
          id="org.python.pydev.navigator.filters.pythonnodefilter"
          class="org.python.pydev.navigator.filters.PythonNodeFilter"> 
      </commonFilter>
      
      <commonFilter activeByDefault="true" 
          name="PyDev: Nodes: Imports" 
          description="PyDev: Nodes: Imports (hide)" 
          id="org.python.pydev.navigator.filters.Imports"
          class="org.python.pydev.navigator.filters.ImportsFilter"> 
      </commonFilter> 
      
      <commonFilter activeByDefault="false" 
          name="PyDev: Nodes: Comments" 
          description="PyDev: Nodes: Comments (hide)" 
          id="org.python.pydev.navigator.filters.Comments"
          class="org.python.pydev.navigator.filters.CommentsFilter"> 
      </commonFilter> 
      
      
      <commonFilter activeByDefault="false" 
          name="PyDev: Interpreter Info" 
          description="PyDev: Interpreter Info (hide)" 
          id="org.python.pydev.navigator.filters.interpreterinfofilter"
          class="org.python.pydev.navigator.filters.InterpreterInfoFilter"> 
      </commonFilter> 
      

      
      	  
    </extension>

    <!-- Bind the content extension to the viewer -->
    <extension point="org.eclipse.ui.navigator.viewer">
        <viewerContentBinding viewerId="org.python.pydev.navigator.view">
            <includes>
                <contentExtension pattern="org.python.pydev.navigator.pythoncontent"/>
                <contentExtension pattern="org.eclipse.ui.navigator.resourceContent"/>
                <contentExtension pattern="org.python.pydev.navigator.actions.pythonLinkHelper"/>
            </includes>
        </viewerContentBinding>
        <viewerActionBinding viewerId="org.python.pydev.navigator.view">
            <includes>
                <actionExtension pattern="org.python.pydev.navigator.actions.*"/>
	            <actionExtension pattern="org.eclipse.ui.navigator.resources.*"/>
            </includes>
        </viewerActionBinding>
    </extension>

    <extension point="org.eclipse.ui.viewActions"> 
	  <viewContribution 
		id="org.python.pydev.navigator.actions.customFilters" 
   		targetID="org.python.pydev.navigator.view">
    	<action
           class="org.python.pydev.navigator.actions.PySetupCustomFilters"
           icon="icons/filter.gif"
           id="org.python.pydev.navigator.actions.PySetupCustomFilters"
           label="Setup custom filters"
           menubarPath="additions"
           toolbarPath="additions"
           tooltip="Setup custom filters."> 
  		</action> 
      </viewContribution>
       
   </extension>

   <!--
   If not done we get:
   
   No property tester contributes a property org.eclipse.core.resources.open to 
   type class org.python.pydev.navigator.elements.PythonProjectSourceFolder
   -->
   <extension point="org.eclipse.core.expressions.propertyTesters">
      <propertyTester
            namespace="org.eclipse.core.resources"
            properties="open"
            type="org.python.pydev.navigator.elements.PythonProjectSourceFolder"
            class="org.python.pydev.navigator.properties.PyPropertyTester"
            id="org.python.pydev.navigator.elements.PythonProjectSourceFolder">
      </propertyTester>
      <propertyTester
            namespace="org.eclipse.core.resources"
            properties="name"
            type="org.python.pydev.navigator.elements.IWrappedResource"
            class="org.python.pydev.navigator.properties.PyPropertyTester"
            id="org.python.pydev.navigator.elements.PythonNameProperty">
      </propertyTester>
   </extension>

	<!-- the adapter factory must be registered (otherwise the CNF cannot 'get it' - even if the objects themselves are
	adaptable).
    -->
    <extension point="org.eclipse.core.runtime.adapters">
         <factory class="org.python.pydev.navigator.ModelAdapter" adaptableType="org.python.pydev.navigator.elements.IWrappedResource">
			<adapter type="org.eclipse.core.resources.IResource"/>
			<adapter type="org.eclipse.core.resources.IFolder"/>
			<adapter type="org.eclipse.core.resources.IProject"/>
			<adapter type="org.eclipse.core.resources.IContainer"/>
			<adapter type="org.eclipse.core.resources.IFile"/>
			<adapter type="org.eclipse.debug.ui.actions.ILaunchable"/>
			<adapter type="org.eclipse.ui.IContributorResourceAdapter"/>
         </factory>
    </extension>
    
    <!-- linking the navigator -->
	<extension point="org.eclipse.ui.navigator.linkHelper">
		<linkHelper
			class="org.python.pydev.navigator.actions.PythonLinkHelper"
			id="org.python.pydev.navigator.actions.pythonLinkHelper">
			<selectionEnablement>
				<or>
					<adapt type="org.eclipse.core.resources.IFile"/>
				</or>
			</selectionEnablement>
			<editorInputEnablement>
				<!-- Not using org.eclipse.ui.IFileEditorInput so that we can match the CompareEditorInput -->
				<instanceof value="org.eclipse.ui.IEditorInput"/>
			</editorInputEnablement>
		</linkHelper>
	</extension>
	
	<!-- hyperlink: added on 3.3. see also: PyEditConfiguration.getHyperlinkDetectorTargets -->
   <extension point="org.eclipse.ui.workbench.texteditor.hyperlinkDetectorTargets">
      <target id="org.python.pydev.editor.PythonEditor" name="PyDev Editor">
          <context type="org.eclipse.ui.texteditor.ITextEditor"/>
      </target>
   </extension>
   
   <extension point="org.python.pydev.pydev_pyedit_listener">
  		<pyedit_listener_participant class="org.python.pydev.builder.syntaxchecker.ClearSyntaxMarkersPyeditListener"/>
   </extension>
   
   <extension point="org.python.pydev.pydev_pyedit_listener">
  		<pyedit_listener_participant class="org.python.pydev.plugin.nature.PyNatureReindexer"/>
   </extension>


<extension
	point="org.eclipse.compare.contentMergeViewers">
	<viewer
		extensions="py,pyw,pyx"
		class="org.python.pydev.compare.PyContentViewerCreator"
		id="org.python.pydev.compare.PyContentViewerCreator">
	</viewer>
	<contentTypeBinding
		contentTypeId="org.python.pydev.pythonfile"
		contentMergeViewerId="org.python.pydev.compare.PyContentViewerCreator">
	</contentTypeBinding>
</extension>

















<!-- templates -->
<!-- templates -->
<!-- templates -->
<!-- templates -->
<!-- templates -->
<!-- templates -->
<!-- templates -->
<!-- templates -->
<!-- templates -->
<!-- templates -->
<!-- templates -->
<!-- templates -->
<!-- templates -->
<!-- templates -->
<!-- templates -->
<!-- templates -->
<!-- templates -->
<!-- templates -->
<!-- templates -->
<!-- templates -->
<!-- templates -->
<!-- templates -->
<!-- templates -->
<!-- templates -->
<!-- templates -->
<!-- templates -->
<!-- templates -->
<!-- templates -->
<!-- templates -->
<!-- templates -->
<!-- templates -->
<!-- templates -->
<!-- templates -->
<!-- templates -->
<!-- templates -->
<!-- templates -->
<!-- templates -->
<!-- templates -->
<!-- templates -->
<!-- templates -->
<!-- templates -->
<!-- templates -->
<!-- templates -->
<!-- templates -->
<!-- templates -->
<!-- templates -->
<!-- templates -->
   <extension
         point="org.eclipse.ui.editors.templates">
         
         
      <template
            autoinsert="false"
            name="super"
            icon="icons/template.gif"
            description="Call super(current_class, self).current_method()"
            contextTypeId="org.python.pydev.editor.templates.python"
            id="org.python.pydev.editor.templates.python.super">
<pattern>
super(${current_class}, self).${current_method}(${cursor})
</pattern>
      </template>
      
         
      <template
            autoinsert="false"
            name="super_raw"
            icon="icons/template.gif"
            description="Call superclass.current_method(self)"
            contextTypeId="org.python.pydev.editor.templates.python"
            id="org.python.pydev.editor.templates.python.super_raw">
<pattern>
${superclass}.${current_method}(self${cursor})
</pattern>
      </template>
      
      
         
      <template
            autoinsert="true"
            name="main"
            icon="icons/template.gif"
            description="Main function pattern."
            contextTypeId="org.python.pydev.editor.templates.python"
            id="org.python.pydev.editor.templates.python.main">
<pattern>
if __name__ == '__main__':
    ${cursor}
</pattern>
      </template>
      
      
      <template
            autoinsert="true"
            name="ifmain"
            icon="icons/template.gif"
            description="Main function pattern."
            contextTypeId="org.python.pydev.editor.templates.python"
            id="org.python.pydev.editor.templates.python.main">
<pattern>
if __name__ == '__main__':
    ${cursor}
</pattern>
      </template>
      <template
            autoinsert="true"
            name="pd"
            icon="icons/template.gif"
            description="pdb"
            contextTypeId="org.python.pydev.editor.templates.python"
            id="org.python.pydev.editor.templates.python.pdb">
         <pattern>import pdb;pdb.set_trace()</pattern>
      </template>
      <template
            autoinsert="true"
            name="pydevd"
            icon="icons/template.gif"
            description="pydevd.settrace()"
            contextTypeId="org.python.pydev.editor.templates.python"
            id="org.python.pydev.editor.templates.python.pydevd">
<pattern>import sys;sys.path.append(r'${pydevd_dir_location}')
import pydevd;pydevd.settrace()</pattern>
      </template>
      <template
            autoinsert="true"
            name="pydevd_patch_django_auto_reload"
            icon="icons/template.gif"
            description="pydevd.patch_django_autoreload()"
            contextTypeId="org.python.pydev.editor.templates.python"
            id="org.python.pydev.editor.templates.python.pydevd_patch_django_auto_reload">
<pattern>import sys;sys.path.append(r'${pydevd_dir_location}')
import pydevd;pydevd.patch_django_autoreload(patch_remote_debugger=True, patch_show_console=True)</pattern>
      </template>
      <template
            autoinsert="true"
            name="eq"
            icon="icons/template.gif"
            description="equals and not equals"
            contextTypeId="org.python.pydev.editor.templates.python"
            id="org.python.pydev.editor.templates.python.eq">
<pattern>
def __eq__(self, o):
    if isinstance(o, ${current_class}):
        ${pass}${cursor}

    return False

def __ne__(self, o):
	return not self == o
</pattern>

      </template>
      <template
            autoinsert="true"
            contextTypeId="org.python.pydev.editor.templates.python"
            description="Class definition (subclass)"
            icon="icons/template.gif"
            id="org.python.pydev.editor.templates.python.classo"
            name="classs">
         <pattern>class ${class}(${object}):${cursor}</pattern>
      </template>
      <template
            autoinsert="true"
            contextTypeId="org.python.pydev.editor.templates.python"
            description="Class definition (simple)"
            icon="icons/template.gif"
            id="org.python.pydev.editor.templates.python.class"
            name="class">
         <pattern>class ${class}:${cursor}</pattern>
      </template>
      <template
            autoinsert="true"
            contextTypeId="org.python.pydev.editor.templates.python"
            description="Method definition (class)"
            icon="icons/template.gif"
            id="org.python.pydev.editor.templates.python.defc"
            name="defc">
         <pattern>def ${method}(self):${cursor}</pattern>
      </template>
      <template
            autoinsert="true"
            contextTypeId="org.python.pydev.editor.templates.python"
            description="def __init__(self):"
            icon="icons/template.gif"
            id="org.python.pydev.editor.templates.python.ini"
            name="ini">
         <pattern>def __init__(self):${cursor}</pattern>
      </template>
      <template
            autoinsert="true"
            contextTypeId="org.python.pydev.editor.templates.python"
            description="def __init__(self, ${params})"
            icon="icons/template.gif"
            id="org.python.pydev.editor.templates.python.init"
            name="inip">
         <pattern>def __init__(self, ${params}):${cursor}</pattern>
      </template>
      <template
            autoinsert="true"
            contextTypeId="org.python.pydev.editor.templates.python"
            description="Method definition (class - with parameters)"
            icon="icons/template.gif"
            id="org.python.pydev.editor.templates.python.defp"
            name="defp">
         <pattern>def ${method}(self, ${params}):${cursor}</pattern>
      </template>
      <template
            autoinsert="true"
            name="def"
            icon="icons/template.gif"
            description="Method definition (global)"
            contextTypeId="org.python.pydev.editor.templates.python"
            id="org.python.pydev.editor.templates.python.def">
         <pattern>def ${method}():${cursor}</pattern>
      </template>
      <template
            autoinsert="true"
            name="print"
            icon="icons/template.gif"
            description="print (considers python 2 or 3)"
            contextTypeId="org.python.pydev.editor.templates.python"
            id="org.python.pydev.editor.templates.python.print">
         <pattern>print${space_if_py2}${lparen_if_py3}${cursor}${rparen_if_py3}</pattern>
      </template>
      <template
            autoinsert="true"
            name="printdir"
            icon="icons/template.gif"
            description="print '\n'.join(sorted(dir(value)))"
            contextTypeId="org.python.pydev.editor.templates.python"
            id="org.python.pydev.editor.templates.python.printdir">
         <pattern>print${space_if_py2}${lparen_if_py3}'\n'.join(sorted(dir(${cursor})))${rparen_if_py3}</pattern>
      </template>
      <template
            autoinsert="true"
            name="printexc"
            icon="icons/template.gif"
            description="print current traceback"
            contextTypeId="org.python.pydev.editor.templates.python"
            id="org.python.pydev.editor.templates.python.printexc">
         <pattern>import traceback;traceback.print_exc()${cursor}</pattern>
      </template>
      <template
            autoinsert="true"
            name="raiseruntimeerror"
            icon="icons/template.gif"
            description="raise RuntimeError('desc')"
            contextTypeId="org.python.pydev.editor.templates.python"
            id="org.python.pydev.editor.templates.python.raiseruntimeerror">
         <pattern>raise RuntimeError('${desc}')${cursor}</pattern>
      </template>
      <template
            autoinsert="true"
            name="raise"
            icon="icons/template.gif"
            description="raise"
            contextTypeId="org.python.pydev.editor.templates.python"
            id="org.python.pydev.editor.templates.python.raise">
         <pattern>raise ${cursor}</pattern>
      </template>
      <template
            autoinsert="false"
            name="testCase"
            icon="icons/template.gif"
            description="Complete test-case module with pyunit"
            contextTypeId="org.python.pydev.editor.templates.python"
            id="org.python.pydev.editor.templates.python.testCase">
         <pattern>import unittest

class ${TestCase}(unittest.TestCase):
    
    def setUp(self):
        unittest.TestCase.setUp(self)
    
    def tearDown(self):
        unittest.TestCase.tearDown(self)
        
    def test${Met1}(self):
        ${pass}${cursor}
        
if __name__ == '__main__':
    unittest.main()
</pattern>


      </template>
      
      
      
      
      
      
      
      
      <!-- keywords
Done with:
template = '''<template
   autoinsert="true"
   contextTypeId="org.python.pydev.editor.templates.python"
   description="%s keyword"
   icon="icons/template.gif"
   id="org.python.pydev.editor.templates.python.%s"
   name="%s">
   <pattern>%s ${cursor}</pattern>
</template>'''

import keyword
for k in keyword.kwlist:
   print template % (k,k,k,k)
   
   but removing the ones that were already there (class def print raise)
       -->
<template
   autoinsert="true"
   contextTypeId="org.python.pydev.editor.templates.python"
   description="and keyword"
   icon="icons/template.gif"
   id="org.python.pydev.editor.templates.python.and"
   name="and">
   <pattern>and ${cursor}</pattern>
</template>
<template
   autoinsert="true"
   contextTypeId="org.python.pydev.editor.templates.python"
   description="assert keyword"
   icon="icons/template.gif"
   id="org.python.pydev.editor.templates.python.assert"
   name="assert">
   <pattern>assert ${cursor}</pattern>
</template>
<template
   autoinsert="true"
   contextTypeId="org.python.pydev.editor.templates.python"
   description="break keyword"
   icon="icons/template.gif"
   id="org.python.pydev.editor.templates.python.break"
   name="break">
   <pattern>break${cursor}</pattern>
</template>
<template
   autoinsert="true"
   contextTypeId="org.python.pydev.editor.templates.python"
   description="continue keyword"
   icon="icons/template.gif"
   id="org.python.pydev.editor.templates.python.continue"
   name="continue">
   <pattern>continue${cursor}</pattern>
</template>
<template
   autoinsert="true"
   contextTypeId="org.python.pydev.editor.templates.python"
   description="del keyword"
   icon="icons/template.gif"
   id="org.python.pydev.editor.templates.python.del"
   name="del">
   <pattern>del ${cursor}</pattern>
</template>
<template
   autoinsert="true"
   contextTypeId="org.python.pydev.editor.templates.python"
   description="elif keyword"
   icon="icons/template.gif"
   id="org.python.pydev.editor.templates.python.elif"
   name="elif">
   <pattern>elif${cursor}</pattern>
</template>
<template
   autoinsert="true"
   contextTypeId="org.python.pydev.editor.templates.python"
   description="else keyword"
   icon="icons/template.gif"
   id="org.python.pydev.editor.templates.python.else"
   name="else">
   <pattern>else${cursor}</pattern>
</template>
<!-- removed try.. related
<template
   autoinsert="true"
   contextTypeId="org.python.pydev.editor.templates.python"
   description="except keyword"
   icon="icons/template.gif"
   id="org.python.pydev.editor.templates.python.except"
   name="except">
   <pattern>except${cursor}:</pattern>
</template>
<template
   autoinsert="true"
   contextTypeId="org.python.pydev.editor.templates.python"
   description="exec keyword"
   icon="icons/template.gif"
   id="org.python.pydev.editor.templates.python.exec"
   name="exec">
   <pattern>exec ${cursor}</pattern>
</template>
<template
   autoinsert="true"
   contextTypeId="org.python.pydev.editor.templates.python"
   description="finally keyword"
   icon="icons/template.gif"
   id="org.python.pydev.editor.templates.python.finally"
   name="finally">
   <pattern>finally:${cursor}</pattern>
</template>
-->
<template
   autoinsert="true"
   contextTypeId="org.python.pydev.editor.templates.python"
   description="for keyword"
   icon="icons/template.gif"
   id="org.python.pydev.editor.templates.python.for"
   name="for">
   <pattern>for ${cursor}:</pattern>
</template>
<template
   autoinsert="true"
   contextTypeId="org.python.pydev.editor.templates.python"
   description="from keyword"
   icon="icons/template.gif"
   id="org.python.pydev.editor.templates.python.from"
   name="from">
   <pattern>from ${cursor}</pattern>
</template>
<template
   autoinsert="true"
   contextTypeId="org.python.pydev.editor.templates.python"
   description="global keyword"
   icon="icons/template.gif"
   id="org.python.pydev.editor.templates.python.global"
   name="global">
   <pattern>global ${cursor}</pattern>
</template>
<!-- removed short ones
<template
   autoinsert="true"
   contextTypeId="org.python.pydev.editor.templates.python"
   description="if keyword"
   icon="icons/template.gif"
   id="org.python.pydev.editor.templates.python.if"
   name="if">
   <pattern>if ${cursor}:</pattern>
</template>
-->
<template
   autoinsert="true"
   contextTypeId="org.python.pydev.editor.templates.python"
   description="import keyword"
   icon="icons/template.gif"
   id="org.python.pydev.editor.templates.python.import"
   name="import">
   <pattern>import ${cursor}</pattern>
</template>
<!-- removed short ones
<template
   autoinsert="true"
   contextTypeId="org.python.pydev.editor.templates.python"
   description="in keyword"
   icon="icons/template.gif"
   id="org.python.pydev.editor.templates.python.in"
   name="in">
   <pattern>in ${cursor}</pattern>
</template>
<template
   autoinsert="true"
   contextTypeId="org.python.pydev.editor.templates.python"
   description="is keyword"
   icon="icons/template.gif"
   id="org.python.pydev.editor.templates.python.is"
   name="is">
   <pattern>is ${cursor}</pattern>
</template>
-->
<template
   autoinsert="true"
   contextTypeId="org.python.pydev.editor.templates.python"
   description="lambda keyword"
   icon="icons/template.gif"
   id="org.python.pydev.editor.templates.python.lambda"
   name="lambda">
   <pattern>lambda ${args}:${cursor}</pattern>
</template>
<template
   autoinsert="true"
   contextTypeId="org.python.pydev.editor.templates.python"
   description="not keyword"
   icon="icons/template.gif"
   id="org.python.pydev.editor.templates.python.not"
   name="not">
   <pattern>not ${cursor}</pattern>
</template>
<!-- removed short ones
<template
   autoinsert="true"
   contextTypeId="org.python.pydev.editor.templates.python"
   description="or keyword"
   icon="icons/template.gif"
   id="org.python.pydev.editor.templates.python.or"
   name="or">
   <pattern>or ${cursor}</pattern>
</template>
-->
<template
   autoinsert="true"
   contextTypeId="org.python.pydev.editor.templates.python"
   description="pass keyword"
   icon="icons/template.gif"
   id="org.python.pydev.editor.templates.python.pass"
   name="pass">
   <pattern>pass${cursor}</pattern>
</template>
<template
   autoinsert="true"
   contextTypeId="org.python.pydev.editor.templates.python"
   description="return keyword"
   icon="icons/template.gif"
   id="org.python.pydev.editor.templates.python.return"
   name="return">
   <pattern>return ${cursor}</pattern>
</template>
<!-- removed the try.. related because ctrl+1 handles it in a block (and better)
<template
   autoinsert="true"
   contextTypeId="org.python.pydev.editor.templates.python"
   description="try keyword"
   icon="icons/template.gif"
   id="org.python.pydev.editor.templates.python.try"
   name="try">
   <pattern>try:${cursor}</pattern>
</template>
-->
<template
   autoinsert="true"
   contextTypeId="org.python.pydev.editor.templates.python"
   description="while keyword"
   icon="icons/template.gif"
   id="org.python.pydev.editor.templates.python.while"
   name="while">
   <pattern>while ${cursor}:</pattern>
</template>
<template
   autoinsert="true"
   contextTypeId="org.python.pydev.editor.templates.python"
   description="yield keyword"
   icon="icons/template.gif"
   id="org.python.pydev.editor.templates.python.yield"
   name="yield">
   <pattern>yield ${cursor}</pattern>
</template>
<template
   autoinsert="true"
   contextTypeId="org.python.pydev.editor.templates.python"
   description="property creation from inner methods"
   icon="icons/template.gif"
   id="org.python.pydev.editor.templates.python.property_inner"
   name="property_inner">
   <pattern>def ${prop}(): #@NoSelf
    doc = """${Docstring}""" #@UnusedVariable
   
    def fget(self):
        return self._${prop}
       
    def fset(self, value):
        self._${prop} = value
       
    def fdel(self):
        del self._${prop}
       
    return locals()
   
${prop} = property(**${prop}())${cursor}</pattern>
</template>
<template
   autoinsert="true"
   contextTypeId="org.python.pydev.editor.templates.python"
   description="encoding comment"
   icon="icons/template.gif"
   id="org.python.pydev.editor.templates.python.encoding.comment"
   name="cod">
   <pattern># encoding: ${word_selection}</pattern>
</template>
<template
   autoinsert="true"
   contextTypeId="org.python.pydev.editor.templates.python"
   description="encoding comment: utf-8"
   icon="icons/template.gif"
   id="org.python.pydev.editor.templates.python.encoding.comment.utf8"
   name="codu8">
   <pattern># encoding: utf-8</pattern>
</template>






<!-- Module Templates -->

<template
   autoinsert="false"
   contextTypeId="org.python.pydev.editor.templates.python.modules"
   description="Module: Unittest with setUp and tearDown"
   icon="icons/template.gif"
   id="org.python.pydev.editor.templates.python.module.setup_and_teardown"
   name="Module: Unittest with setUp and tearDown">
   <pattern>'''
Created on ${date}

@author: ${user}
'''
import unittest


class Test(unittest.TestCase):


    def setUp(self):
        pass


    def tearDown(self):
        pass


    def test${Name}(self):
        ${pass}${cursor}


if __name__ == "__main__":
    #import sys;sys.argv = ['', 'Test.test${Name}']
    unittest.main()
</pattern>
</template>





<template
   autoinsert="false"
   contextTypeId="org.python.pydev.editor.templates.python.modules"
   description="Module: Main"
   icon="icons/template.gif"
   id="org.python.pydev.editor.templates.python.module.main"
   name="Module: Main">
   <pattern>'''
Created on ${date}

@author: ${user}
'''

if __name__ == '__main__':
    ${pass}${cursor}
</pattern>
</template>








<template
   autoinsert="false"
   contextTypeId="org.python.pydev.editor.templates.python.modules"
   description="Module: Class"
   icon="icons/template.gif"
   id="org.python.pydev.editor.templates.python.module.class"
   name="Module: Class">
   <pattern>'''
Created on ${date}

@author: ${user}
'''

class ${MyClass}(${object}):
    '''
    ${classdocs}
    '''


    def __init__(self${params}):
        '''
        ${Constructor}
        '''
        ${cursor}
</pattern>
</template>







<template
   autoinsert="false"
   contextTypeId="org.python.pydev.editor.templates.python.modules"
   description="Module: Empty"
   icon="icons/template.gif"
   id="org.python.pydev.editor.templates.python.module.empty"
   name="&lt;Empty&gt;">
   <pattern>'''
Created on ${date}

@author: ${user}
'''
${cursor}
</pattern>
</template>






<template
   autoinsert="false"
   contextTypeId="org.python.pydev.editor.templates.python.modules"
   description="Module: Unittest"
   icon="icons/template.gif"
   id="org.python.pydev.editor.templates.python.module.unittest"
   name="Module: Unittest">
   <pattern>'''
Created on ${date}

@author: ${user}
'''
import unittest


class Test(unittest.TestCase):


    def test${Name}(self):
        ${pass}${cursor}


if __name__ == "__main__":
    #import sys;sys.argv = ['', 'Test.test${Name}']
    unittest.main()
</pattern>
</template>







<template
   autoinsert="true"
   contextTypeId="org.python.pydev.editor.templates.python.modules"
   description="Module: Command line tool skeleton using argparse (suitable for Python 2.7+)"
   icon="icons/template.gif"
   id="org.python.pydev.editor.templates.python.module.cli.argparse"
   name="Module: CLI (argparse)">
   <pattern>#!/usr/local/bin/python2.7
# encoding: utf-8
'''
${module} -- ${shortdesc}

${module} is a ${description}

It defines ${classes_and_methods}

@author:     ${user_name}
        
@copyright:  ${year} ${organization_name}. All rights reserved.
        
@license:    ${license}

@contact:    ${user_email}
@deffield    updated: Updated
'''

import sys
import os

from argparse import ArgumentParser
from argparse import RawDescriptionHelpFormatter

__all__ = []
__version__ = 0.1
__date__ = '${isodate}'
__updated__ = '${isodate}'

DEBUG = 1
TESTRUN = 0
PROFILE = 0

class CLIError(Exception):
    '''Generic exception to raise and log different fatal errors.'''
    def __init__(self, msg):
        super(CLIError).__init__(type(self))
        self.msg = "E: %s" % msg
    def __str__(self):
        return self.msg
    def __unicode__(self):
        return self.msg

def main(argv=None): # IGNORE:C0111
    '''Command line options.'''
    
    if argv is None:
        argv = sys.argv
    else:
        sys.argv.extend(argv)

    program_name = os.path.basename(sys.argv[0])
    program_version = "v%s" % __version__
    program_build_date = str(__updated__)
    program_version_message = '%%(prog)s %s (%s)' % (program_version, program_build_date)
    program_shortdesc = __import__('__main__').__doc__.split("\n")[1]
    program_license = '''%s

  Created by ${user_name} on %s.
  Copyright ${year} ${organization_name}. All rights reserved.
  
  Licensed under the Apache License 2.0
  http://www.apache.org/licenses/LICENSE-2.0
  
  Distributed on an "AS IS" basis without warranties
  or conditions of any kind, either express or implied.

USAGE
''' % (program_shortdesc, str(__date__))

    try:
        # Setup argument parser
        parser = ArgumentParser(description=program_license, formatter_class=RawDescriptionHelpFormatter)
        parser.add_argument("-r", "--recursive", dest="recurse", action="store_true", help="recurse into subfolders [default: %(default)s]")
        parser.add_argument("-v", "--verbose", dest="verbose", action="count", help="set verbosity level [default: %(default)s]")
        parser.add_argument("-i", "--include", dest="include", help="only include paths matching this regex pattern. Note: exclude is given preference over include. [default: %(default)s]", metavar="RE" )
        parser.add_argument("-e", "--exclude", dest="exclude", help="exclude paths matching this regex pattern. [default: %(default)s]", metavar="RE" )
        parser.add_argument('-V', '--version', action='version', version=program_version_message)
        parser.add_argument(dest="paths", help="paths to folder(s) with source file(s) [default: %(default)s]", metavar="path", nargs='+')
        
        # Process arguments
        args = parser.parse_args()
        
        paths = args.paths
        verbose = args.verbose
        recurse = args.recurse
        inpat = args.include
        expat = args.exclude
        
        if verbose &gt; 0:
            print("Verbose mode on")
            if recurse:
                print("Recursive mode on")
            else:
                print("Recursive mode off")
        
        if inpat and expat and inpat == expat:
            raise CLIError("include and exclude pattern are equal! Nothing will be processed.")
        
        for inpath in paths:
            ### do something with inpath ###
            print(inpath)
        return 0
    except KeyboardInterrupt:
        ### handle keyboard interrupt ###
        return 0
    except Exception, e:
        if DEBUG or TESTRUN:
            raise(e)
        indent = len(program_name) * " "
        sys.stderr.write(program_name + ": " + repr(e) + "\n")
        sys.stderr.write(indent + "  for help use --help")
        return 2

if __name__ == "__main__":
    if DEBUG:
        sys.argv.append("-h")
        sys.argv.append("-v")
        sys.argv.append("-r")
    if TESTRUN:
        import doctest
        doctest.testmod()
    if PROFILE:
        import cProfile
        import pstats
        profile_filename = '${module}_profile.txt'
        cProfile.run('main()', profile_filename)
        statsfile = open("profile_stats.txt", "wb")
        p = pstats.Stats(profile_filename, stream=statsfile)
        stats = p.strip_dirs().sort_stats('cumulative')
        stats.print_stats()
        statsfile.close()
        sys.exit(0)
    sys.exit(main())
</pattern>
</template>







<template
   autoinsert="true"
   contextTypeId="org.python.pydev.editor.templates.python.modules"
   description="Module: Command line tool skeleton using optparse (suitable for Python &lt; 2.6)"
   icon="icons/template.gif"
   id="org.python.pydev.editor.templates.python.module.cli.optparse"
   name="Module: CLI (optparse)">
   <pattern>#!/usr/bin/env python
# encoding: utf-8
'''
${module} -- ${shortdesc}

${module} is a ${description}

It defines ${classes_and_methods}

@author:     ${user_name}
            
@copyright:  ${year} ${organization_name}. All rights reserved.
            
@license:    ${license}

@contact:    ${user_email}
@deffield    updated: Updated
'''

import sys
import os

from optparse import OptionParser

__all__ = []
__version__ = 0.1
__date__ = '${isodate}'
__updated__ = '${isodate}'

DEBUG = 1
TESTRUN = 0
PROFILE = 0

def main(argv=None):
    '''Command line options.'''
    
    program_name = os.path.basename(sys.argv[0])
    program_version = "v0.1"
    program_build_date = "%s" % __updated__
 
    program_version_string = '%%prog %s (%s)' % (program_version, program_build_date)
    #program_usage = '''usage: spam two eggs''' # optional - will be autogenerated by optparse
    program_longdesc = '''''' # optional - give further explanation about what the program does
    program_license = "Copyright ${year} ${user_name} (${organization_name})                                            \
                Licensed under the Apache License 2.0\nhttp://www.apache.org/licenses/LICENSE-2.0"
 
    if argv is None:
        argv = sys.argv[1:]
    try:
        # setup option parser
        parser = OptionParser(version=program_version_string, epilog=program_longdesc, description=program_license)
        parser.add_option("-i", "--in", dest="infile", help="set input path [default: %default]", metavar="FILE")
        parser.add_option("-o", "--out", dest="outfile", help="set output path [default: %default]", metavar="FILE")
        parser.add_option("-v", "--verbose", dest="verbose", action="count", help="set verbosity level [default: %default]")
        
        # set defaults
        parser.set_defaults(outfile="./out.txt", infile="./in.txt")
        
        # process options
        (opts, args) = parser.parse_args(argv)
        
        if opts.verbose &gt; 0:
            print("verbosity level = %d" % opts.verbose)
        if opts.infile:
            print("infile = %s" % opts.infile)
        if opts.outfile:
            print("outfile = %s" % opts.outfile)
            
        # MAIN BODY #
        
    except Exception, e:
        indent = len(program_name) * " "
        sys.stderr.write(program_name + ": " + repr(e) + "\n")
        sys.stderr.write(indent + "  for help use --help")
        return 2


if __name__ == "__main__":
    if DEBUG:
        sys.argv.append("-h")
    if TESTRUN:
        import doctest
        doctest.testmod()
    if PROFILE:
        import cProfile
        import pstats
        profile_filename = '${module}_profile.txt'
        cProfile.run('main()', profile_filename)
        statsfile = open("profile_stats.txt", "wb")
        p = pstats.Stats(profile_filename, stream=statsfile)
        stats = p.strip_dirs().sort_stats('cumulative')
        stats.print_stats()
        statsfile.close()
        sys.exit(0)
    sys.exit(main())
</pattern>
</template>








   </extension>
   <extension
         point="org.eclipse.core.runtime.adapters">
      <factory
            adaptableType="org.eclipse.jface.viewers.ISelection"
            class="org.python.pydev.shared_interactive_console.console.codegen.ScriptConsoleCodeGeneratorFactory">
         <adapter
               type="org.python.pydev.shared_interactive_console.console.codegen.IScriptConsoleCodeGenerator">
         </adapter>
      </factory>
   </extension>
   <extension
         point="org.eclipse.core.expressions.definitions">
      <definition
            id="org.python.pydev.editor.PythonEditor.activeEditor">
         <with
               variable="activeEditorId">
            <equals
                  value="org.python.pydev.editor.PythonEditor">
            </equals>
         </with>
      </definition>
   </extension>
   <extension
         point="org.python.pydev.pydev_interpreter_provider">
      <interpreter_provider_participant
            class="org.python.pydev.ui.pythonpathconf.PythonInterpreterProviderFactory">
      </interpreter_provider_participant>
      <interpreter_provider_participant
            class="org.python.pydev.ui.pythonpathconf.JythonInterpreterProviderFactory">
      </interpreter_provider_participant>
      <interpreter_provider_participant
            class="org.python.pydev.ui.pythonpathconf.IronpythonInterpreterProviderFactory">
      </interpreter_provider_participant>
   </extension>
 </plugin><|MERGE_RESOLUTION|>--- conflicted
+++ resolved
@@ -55,8 +55,8 @@
             file-names="SConstruct"
             base-type="org.eclipse.core.runtime.text"/>
    </extension>
-   
-   
+
+
 
 <!-- Python nature -->
    <extension
@@ -78,9 +78,9 @@
             id="org.python.pydev.ui.projectNatureImage">
       </image>
    </extension>
-   
-   
-   
+
+
+
 <!-- PyDev project properties -->
    <extension point="org.eclipse.ui.propertyPages">
       <page name="PyDev - PYTHONPATH"
@@ -94,7 +94,7 @@
       </page>
    </extension>
    <extension point="org.eclipse.ui.propertyPages">
-         
+
       <page name="PyDev - Interpreter/Grammar"
             class="org.python.pydev.ui.PyProjectPythonDetails"
             id="org.python.pydev.ui.pyProjectPythonDetails">
@@ -104,11 +104,11 @@
          </enabledWhen>
       </page>
    </extension>
-   
-   
+
+
 <!-- PyDev nature/project related actions -->
    <extension point="org.eclipse.ui.popupMenus">
-   
+
       <!-- add to PYTHONPATH -->
       <objectContribution
             adaptable="false"
@@ -160,7 +160,7 @@
                tooltip="Removes all the .pyc, .pyo and $py.class files.">
          </action>
       </objectContribution>
-      
+
       <!-- Code Formatting -->
       <objectContribution
             adaptable="true"
@@ -176,8 +176,8 @@
                tooltip="Applies the code-formatting to the selected python files.">
          </action>
       </objectContribution>
-      
-      
+
+
       <!-- Organize Imports -->
       <objectContribution
             adaptable="true"
@@ -194,7 +194,7 @@
                tooltip="Organizes imports in the selected python files.">
          </action>
       </objectContribution>
-      
+
       <!-- 2To3 -->
       <objectContribution
             adaptable="true"
@@ -211,7 +211,7 @@
          </action>
          <visibility><objectState name="projectNature" value="org.python.pydev.pythonNature"/></visibility>
       </objectContribution>
-      
+
       <!-- remove errors -->
       <objectContribution
             adaptable="true"
@@ -227,8 +227,8 @@
                tooltip="Remove error markers">
          </action>
       </objectContribution>
-      
-      
+
+
       <!-- remove nature -->
       <objectContribution
             adaptable="true"
@@ -246,8 +246,8 @@
          </action>
          <visibility><objectState name="projectNature" value="org.python.pydev.pythonNature"/></visibility>
       </objectContribution>
-      
-      
+
+
       <!-- add nature -->
       <objectContribution
             adaptable="true"
@@ -265,17 +265,17 @@
          </action>
          <visibility><not><objectState name="projectNature" value="org.python.pydev.pythonNature"/></not></visibility>
       </objectContribution>
-      
-      
-   </extension>
-   
+
+
+   </extension>
+
 <!-- Preferences Keywords -->
 	<extension point="org.eclipse.ui.keywords" name="Interpreter Keywords">
 	    <keyword id="org.python.pydev.interpreter.keywords"  label="forced builtins pythonpath"/>
-	</extension>    
+	</extension>
 	<extension point="org.eclipse.ui.keywords" name="PyDev Preferences">
 	    <keyword id="org.python.pydev.preferences.keywords"  label="tabs spaces colors folding"/>
-	</extension>    
+	</extension>
 
 <!-- Preference page -->
    <extension point="org.eclipse.ui.preferencePages">
@@ -332,13 +332,8 @@
 	        </keywordReference>
       </page>
       <page
-<<<<<<< HEAD
-            name="Interpreter - IronPython"
-            category="org.python.pydev.prefs"
-=======
             name="IronPython Interpreter"
             category="org.python.pydev.ui.pythonpathconf.interpreterPreferencesPageGeneral"
->>>>>>> a57be4dd
             class="org.python.pydev.ui.pythonpathconf.IronpythonInterpreterPreferencesPage"
             id="org.python.pydev.ui.pythonpathconf.interpreterPreferencesPageIronpython">
 	        <keywordReference
@@ -355,14 +350,14 @@
             category="org.python.pydev.prefs.editor"
             class="org.python.pydev.plugin.preferences.PyCodeStylePreferencesPage"
             id="org.python.pydev.plugin.pyCodeStylePreferencesPage"/>
-            
+
 
       <page
             name="Editor caption/icon"
             category="org.python.pydev.prefs.editor"
             class="org.python.pydev.plugin.preferences.PyTitlePreferencesPage"
             id="org.python.pydev.plugin.preferences.PyTitlePreferencesPage"/>
-            
+
       <page
             name="Code Formatter"
             category="org.python.pydev.plugin.pyCodeStylePreferencesPage"
@@ -437,7 +432,7 @@
       </page>
    </extension>
 <!-- Editor menus -->
-   <extension point="org.eclipse.ui.editorActions" 
+   <extension point="org.eclipse.ui.editorActions"
    		      name="pydevEditorContribution"
    		      id="org.python.pydev.editorContribution">
       <editorContribution
@@ -467,7 +462,7 @@
                id="org.python.pydev.editor.actions.firstChar">
          </action>
          -->
-         
+
          <!-- Backspace now handled in VerifyKey (incremental find integration)
          <action
                definitionId="org.python.pydev.editor.actions.pybackspace"
@@ -657,7 +652,7 @@
       </context>
     </extension>
 <!-- associates commands with keyboard shortcuts -->
-<!-- Commands -->    
+<!-- Commands -->
     <extension point="org.eclipse.ui.commands">
 
 <!--category: Editor Commands-->
@@ -670,9 +665,9 @@
       <category
             name="PyDev - Refactor"
             description="Python refactor category"
-            id="org.python.pydev.ui.category.refactoring"> 
+            id="org.python.pydev.ui.category.refactoring">
       </category>
-    
+
 <!-- command: goto first char-
       <command
             description="Goes to the first non space char or first char of the line depending on the cursor position."
@@ -869,19 +864,19 @@
             categoryId="org.python.pydev.ui.category.source"
             id="org.python.pydev.editor.actions.deselectEnclosingScope"/>
    </extension>
-            
+
    <extension point="org.eclipse.ui.bindings">
-      <!-- 
+      <!--
       Note:
-      M1=Ctrl 
-      M2=Shift 
-      M3=Alt 
+      M1=Ctrl
+      M2=Shift
+      M3=Alt
       -->
       <!--
       <key
             sequence="HOME"
             contextId="org.python.pydev.ui.editor.scope"
-            commandId="org.python.pydev.editor.actions.firstChar"    
+            commandId="org.python.pydev.editor.actions.firstChar"
             schemeId="org.eclipse.ui.defaultAcceleratorConfiguration">
       </key>
       -->
@@ -1060,7 +1055,7 @@
       </builder>
     </extension>
 <!-- Communicate pylint problems as markers -->
-    <extension 
+    <extension
         point="org.eclipse.core.resources.markers"
         name="PyLint Problem"
         id="pylintproblemmarker">
@@ -1068,7 +1063,7 @@
        <persistent value="true"/>
     </extension>
 <!-- Communicate 'invalid' file issues-->
-    <extension 
+    <extension
         point="org.eclipse.core.resources.markers"
         name="Invalid python file marker"
         id="invalidpythonfilemarker">
@@ -1076,7 +1071,7 @@
        <persistent value="false"/>
     </extension>
 <!-- Markers for the pydev package explorer -->
-    <extension 
+    <extension
         point="org.eclipse.core.resources.markers"
         name="PyDev Project Error"
         id="PydevProjectErrorMarkers">
@@ -1138,7 +1133,7 @@
             name="PyDev Project"
             preferredPerspectives="org.python.pydev.ui.PythonPerspective"
             project="true"/>
-            
+
       <!--
       <wizard
             canFinishEarly="false"
@@ -1216,8 +1211,8 @@
          <showInPart id="org.eclipse.ui.views.ContentOutline"/>
       </perspectiveExtension>
    </extension>
-   
-   
+
+
 
    <extension
          id="org.python.pydev.refactoring.popupContribution"
@@ -1250,13 +1245,13 @@
             id="org.python.pydev.editorinput.pyEditorInputFactory">
       </factory>
    </extension>
-    
-<!-- ********************** PyDev Package Explorer ********************** --> 
-<!-- ********************** PyDev Package Explorer ********************** --> 
-<!-- ********************** PyDev Package Explorer ********************** --> 
-<!-- ********************** PyDev Package Explorer ********************** --> 
-
-<!-- Declare the view part to hold the default implementation --> 
+
+<!-- ********************** PyDev Package Explorer ********************** -->
+<!-- ********************** PyDev Package Explorer ********************** -->
+<!-- ********************** PyDev Package Explorer ********************** -->
+<!-- ********************** PyDev Package Explorer ********************** -->
+
+<!-- Declare the view part to hold the default implementation -->
 <extension point="org.eclipse.ui.views">
    <category
         name="PyDev"
@@ -1268,7 +1263,7 @@
         id="org.python.pydev.navigator.view"
         icon="icons/pydev_package_explorer.gif"
         name="PyDev Package Explorer"/>
-</extension> 
+</extension>
 
 
 <!-- Declare the python content in the project explorer
@@ -1277,7 +1272,7 @@
     <viewerContentBinding viewerId="org.eclipse.ui.navigator.ProjectExplorer">
         <includes>
             <contentExtension pattern="org.python.pydev.navigator.pythoncontent"/>
-            <contentExtension pattern="org.python.pydev.navigator.filters.*"/> 
+            <contentExtension pattern="org.python.pydev.navigator.filters.*"/>
             <contentExtension pattern="org.python.pydev.navigator.actions.pythonLinkHelper"/>
         </includes>
     </viewerContentBinding>
@@ -1285,20 +1280,20 @@
 
 <extension point="org.eclipse.ui.navigator.viewer">
     <viewer viewerId="org.python.pydev.navigator.view">
-    	<!-- allowsPlatformContributions="true" allows it to show the cvs stuff 
+    	<!-- allowsPlatformContributions="true" allows it to show the cvs stuff
         -->
-        <popupMenu allowsPlatformContributions="true" id="org.python.pydev.navigator.view#PopupMenu">  
+        <popupMenu allowsPlatformContributions="true" id="org.python.pydev.navigator.view#PopupMenu">
              <insertionPoint name="group.new"/>
              <insertionPoint name="group.open" separator="true"/>
-             <insertionPoint name="group.openWith"/>   
-             <insertionPoint name="group.edit" separator="true"/>   
-             <insertionPoint name="group.reorganize" />         
-             <insertionPoint name="group.port" separator="true"/>     
-             <insertionPoint name="group.build" separator="true"/> 
-             <insertionPoint name="group.generate" separator="true"/> 
-             <insertionPoint name="group.search" separator="true"/>              
-             <insertionPoint name="additions" separator="true"/>              
-             <insertionPoint name="group.properties" separator="true"/>             
+             <insertionPoint name="group.openWith"/>
+             <insertionPoint name="group.edit" separator="true"/>
+             <insertionPoint name="group.reorganize" />
+             <insertionPoint name="group.port" separator="true"/>
+             <insertionPoint name="group.build" separator="true"/>
+             <insertionPoint name="group.generate" separator="true"/>
+             <insertionPoint name="group.search" separator="true"/>
+             <insertionPoint name="additions" separator="true"/>
+             <insertionPoint name="group.properties" separator="true"/>
         </popupMenu>
     </viewer>
     <viewerContentBinding viewerId="org.python.pydev.navigator.view">
@@ -1306,12 +1301,12 @@
             <contentExtension pattern="org.eclipse.ui.navigator.resourceContent"/>
             <contentExtension pattern="org.eclipse.ui.navigator.resources.filters.*"/>
             <contentExtension pattern="org.python.pydev.navigator.pythoncontent"/>
-            <contentExtension pattern="org.python.pydev.navigator.filters.*"/> 
+            <contentExtension pattern="org.python.pydev.navigator.filters.*"/>
         </includes>
     </viewerContentBinding>
     <dragAssistant class="org.eclipse.ui.navigator.resources.ResourceDragAdapterAssistant" viewerId="org.python.pydev.navigator.view"/>
 </extension>
-   
+
   <!-- Error decorations -->
     <extension point="org.eclipse.ui.decorators">
       <decorator
@@ -1326,18 +1321,18 @@
             <objectClass
                   name="org.python.pydev.navigator.elements.IWrappedResource">
             </objectClass>
-         </enablement> 
-      </decorator> 
+         </enablement>
+      </decorator>
     </extension>
   <!-- Declare a content extension that renders the contents of a properties file -->
   <extension point="org.eclipse.ui.navigator.navigatorContent">
-         
-      <navigatorContent 
-            id="org.python.pydev.navigator.pythoncontent" 
+
+      <navigatorContent
+            id="org.python.pydev.navigator.pythoncontent"
             name="PyDev Navigator Content"
             icon="icons/python_16x16.png"
             contentProvider="org.python.pydev.navigator.PythonModelProvider"
-            labelProvider="org.python.pydev.navigator.PythonLabelProvider" 
+            labelProvider="org.python.pydev.navigator.PythonLabelProvider"
             activeByDefault="true"
             priority="higher">
          <triggerPoints>
@@ -1400,7 +1395,7 @@
                  <adapt type="org.eclipse.core.resources.IFile"/>
               </or>
            </possibleDropTargets>
-        </dropAssistant>        
+        </dropAssistant>
 
 
       </navigatorContent>
@@ -1452,101 +1447,101 @@
 	        </or>
 	     </enablement>
 	  </commonWizard>
-	  
-      <commonFilter activeByDefault="false" 
+
+      <commonFilter activeByDefault="false"
 	     name="PyDev: non-PyDev Projects"
-      	 description="%HideNonPydevProjects.description" 
-      	 id="org.python.pydev.navigator.filters.hideNonPydevProjects" 
+      	 description="%HideNonPydevProjects.description"
+      	 id="org.python.pydev.navigator.filters.hideNonPydevProjects"
       	 class="org.python.pydev.navigator.filters.PydevProjectsFilter">
       </commonFilter>
-      
-  	  <commonFilter activeByDefault="true" 
-	  	  name="PyDev: .pyc files" 
-	  	  description="PyDev: *.pyc files" 
+
+  	  <commonFilter activeByDefault="true"
+	  	  name="PyDev: .pyc files"
+	  	  description="PyDev: *.pyc files"
 	  	  id="org.python.pydev.navigator.filters.hidePycFiles"
-	  	  class="org.python.pydev.navigator.filters.PycFilter"> 
-	  </commonFilter>		 
-	  
-  	  <commonFilter activeByDefault="true" 
-	  	  name="PyDev: .pyo files" 
-	  	  description="PyDev: *.pyo files" 
-	  	  id="org.python.pydev.navigator.filters.hidePyoFiles" 
-	  	  class="org.python.pydev.navigator.filters.PyoFilter"> 
-	  </commonFilter>		 
-
-  	  <commonFilter activeByDefault="true" 
-	  	  name="PyDev: *.py~ files" 
-	  	  description="PyDev: *.py~ files" 
-	  	  id="org.python.pydev.navigator.filters.hidePyTildaFiles" 
-	  	  class="org.python.pydev.navigator.filters.PyTildaFilter"> 
-	  </commonFilter>		 
-	  
+	  	  class="org.python.pydev.navigator.filters.PycFilter">
+	  </commonFilter>
+
+  	  <commonFilter activeByDefault="true"
+	  	  name="PyDev: .pyo files"
+	  	  description="PyDev: *.pyo files"
+	  	  id="org.python.pydev.navigator.filters.hidePyoFiles"
+	  	  class="org.python.pydev.navigator.filters.PyoFilter">
+	  </commonFilter>
+
+  	  <commonFilter activeByDefault="true"
+	  	  name="PyDev: *.py~ files"
+	  	  description="PyDev: *.py~ files"
+	  	  id="org.python.pydev.navigator.filters.hidePyTildaFiles"
+	  	  class="org.python.pydev.navigator.filters.PyTildaFilter">
+	  </commonFilter>
+
 	  <!-- The ones below are copied from org.eclipse.ui.navigator.resources, with changes from 'instanceof' to 'adapt type'
-	  
+
 	  It seems that eclipse 3.6 fixed that, so, it's not needed anymore.
-      <commonFilter activeByDefault="true" 
-	      name="PyDev: .* resources" 
-	      description="PyDev: .*resources"  
+      <commonFilter activeByDefault="true"
+	      name="PyDev: .* resources"
+	      description="PyDev: .*resources"
 	      id="org.python.pydev.navigator.filters.startsWithDot"
-	  	  class="org.python.pydev.navigator.filters.DotStartFilter"> 
+	  	  class="org.python.pydev.navigator.filters.DotStartFilter">
       </commonFilter>
       -->
-      
-      <commonFilter activeByDefault="true" 
-	      name="PyDev: .class resources" 
-	      description="PyDev: .class resources" 
+
+      <commonFilter activeByDefault="true"
+	      name="PyDev: .class resources"
+	      description="PyDev: .class resources"
 	      id="org.python.pydev.navigator.filters.endsWithClass"
-	  	  class="org.python.pydev.navigator.filters.ClassFilter"> 
-      </commonFilter> 
-      
-      
-      <commonFilter activeByDefault="false" 
-	      name="PyDev: closed projects" 
-	      description="PyDev: closed projects" 
+	  	  class="org.python.pydev.navigator.filters.ClassFilter">
+      </commonFilter>
+
+
+      <commonFilter activeByDefault="false"
+	      name="PyDev: closed projects"
+	      description="PyDev: closed projects"
 	      id="org.python.pydev.navigator.filters.closedProject"
-	  	  class="org.python.pydev.navigator.filters.ClosedProjectsFilter"> 
+	  	  class="org.python.pydev.navigator.filters.ClosedProjectsFilter">
       </commonFilter>
-      
-      <commonFilter activeByDefault="true" 
-	      name="PyDev: custom specified filters" 
-	      description="PyDev: custom specified filters" 
+
+      <commonFilter activeByDefault="true"
+	      name="PyDev: custom specified filters"
+	      description="PyDev: custom specified filters"
 	      id="org.python.pydev.navigator.filters.customFilters"
-	  	  class="org.python.pydev.navigator.filters.CustomFilters"> 
+	  	  class="org.python.pydev.navigator.filters.CustomFilters">
       </commonFilter>
-      
-      
-      <commonFilter activeByDefault="false" 
-          name="PyDev: Nodes: All" 
-          description="PyDev: Nodes: (hide all)" 
+
+
+      <commonFilter activeByDefault="false"
+          name="PyDev: Nodes: All"
+          description="PyDev: Nodes: (hide all)"
           id="org.python.pydev.navigator.filters.pythonnodefilter"
-          class="org.python.pydev.navigator.filters.PythonNodeFilter"> 
+          class="org.python.pydev.navigator.filters.PythonNodeFilter">
       </commonFilter>
-      
-      <commonFilter activeByDefault="true" 
-          name="PyDev: Nodes: Imports" 
-          description="PyDev: Nodes: Imports (hide)" 
+
+      <commonFilter activeByDefault="true"
+          name="PyDev: Nodes: Imports"
+          description="PyDev: Nodes: Imports (hide)"
           id="org.python.pydev.navigator.filters.Imports"
-          class="org.python.pydev.navigator.filters.ImportsFilter"> 
-      </commonFilter> 
-      
-      <commonFilter activeByDefault="false" 
-          name="PyDev: Nodes: Comments" 
-          description="PyDev: Nodes: Comments (hide)" 
+          class="org.python.pydev.navigator.filters.ImportsFilter">
+      </commonFilter>
+
+      <commonFilter activeByDefault="false"
+          name="PyDev: Nodes: Comments"
+          description="PyDev: Nodes: Comments (hide)"
           id="org.python.pydev.navigator.filters.Comments"
-          class="org.python.pydev.navigator.filters.CommentsFilter"> 
-      </commonFilter> 
-      
-      
-      <commonFilter activeByDefault="false" 
-          name="PyDev: Interpreter Info" 
-          description="PyDev: Interpreter Info (hide)" 
+          class="org.python.pydev.navigator.filters.CommentsFilter">
+      </commonFilter>
+
+
+      <commonFilter activeByDefault="false"
+          name="PyDev: Interpreter Info"
+          description="PyDev: Interpreter Info (hide)"
           id="org.python.pydev.navigator.filters.interpreterinfofilter"
-          class="org.python.pydev.navigator.filters.InterpreterInfoFilter"> 
-      </commonFilter> 
-      
-
-      
-      	  
+          class="org.python.pydev.navigator.filters.InterpreterInfoFilter">
+      </commonFilter>
+
+
+
+
     </extension>
 
     <!-- Bind the content extension to the viewer -->
@@ -1566,9 +1561,9 @@
         </viewerActionBinding>
     </extension>
 
-    <extension point="org.eclipse.ui.viewActions"> 
-	  <viewContribution 
-		id="org.python.pydev.navigator.actions.customFilters" 
+    <extension point="org.eclipse.ui.viewActions">
+	  <viewContribution
+		id="org.python.pydev.navigator.actions.customFilters"
    		targetID="org.python.pydev.navigator.view">
     	<action
            class="org.python.pydev.navigator.actions.PySetupCustomFilters"
@@ -1577,16 +1572,16 @@
            label="Setup custom filters"
            menubarPath="additions"
            toolbarPath="additions"
-           tooltip="Setup custom filters."> 
-  		</action> 
+           tooltip="Setup custom filters.">
+  		</action>
       </viewContribution>
-       
+
    </extension>
 
    <!--
    If not done we get:
-   
-   No property tester contributes a property org.eclipse.core.resources.open to 
+
+   No property tester contributes a property org.eclipse.core.resources.open to
    type class org.python.pydev.navigator.elements.PythonProjectSourceFolder
    -->
    <extension point="org.eclipse.core.expressions.propertyTesters">
@@ -1620,7 +1615,7 @@
 			<adapter type="org.eclipse.ui.IContributorResourceAdapter"/>
          </factory>
     </extension>
-    
+
     <!-- linking the navigator -->
 	<extension point="org.eclipse.ui.navigator.linkHelper">
 		<linkHelper
@@ -1637,18 +1632,18 @@
 			</editorInputEnablement>
 		</linkHelper>
 	</extension>
-	
+
 	<!-- hyperlink: added on 3.3. see also: PyEditConfiguration.getHyperlinkDetectorTargets -->
    <extension point="org.eclipse.ui.workbench.texteditor.hyperlinkDetectorTargets">
       <target id="org.python.pydev.editor.PythonEditor" name="PyDev Editor">
           <context type="org.eclipse.ui.texteditor.ITextEditor"/>
       </target>
    </extension>
-   
+
    <extension point="org.python.pydev.pydev_pyedit_listener">
   		<pyedit_listener_participant class="org.python.pydev.builder.syntaxchecker.ClearSyntaxMarkersPyeditListener"/>
    </extension>
-   
+
    <extension point="org.python.pydev.pydev_pyedit_listener">
   		<pyedit_listener_participant class="org.python.pydev.plugin.nature.PyNatureReindexer"/>
    </extension>
@@ -1732,8 +1727,8 @@
 <!-- templates -->
    <extension
          point="org.eclipse.ui.editors.templates">
-         
-         
+
+
       <template
             autoinsert="false"
             name="super"
@@ -1745,8 +1740,8 @@
 super(${current_class}, self).${current_method}(${cursor})
 </pattern>
       </template>
-      
-         
+
+
       <template
             autoinsert="false"
             name="super_raw"
@@ -1758,9 +1753,9 @@
 ${superclass}.${current_method}(self${cursor})
 </pattern>
       </template>
-      
-      
-         
+
+
+
       <template
             autoinsert="true"
             name="main"
@@ -1773,8 +1768,8 @@
     ${cursor}
 </pattern>
       </template>
-      
-      
+
+
       <template
             autoinsert="true"
             name="ifmain"
@@ -1953,30 +1948,30 @@
          <pattern>import unittest
 
 class ${TestCase}(unittest.TestCase):
-    
+
     def setUp(self):
         unittest.TestCase.setUp(self)
-    
+
     def tearDown(self):
         unittest.TestCase.tearDown(self)
-        
+
     def test${Met1}(self):
         ${pass}${cursor}
-        
+
 if __name__ == '__main__':
     unittest.main()
 </pattern>
 
 
       </template>
-      
-      
-      
-      
-      
-      
-      
-      
+
+
+
+
+
+
+
+
       <!-- keywords
 Done with:
 template = '''<template
@@ -1992,7 +1987,7 @@
 import keyword
 for k in keyword.kwlist:
    print template % (k,k,k,k)
-   
+
    but removing the ones that were already there (class def print raise)
        -->
 <template
@@ -2239,18 +2234,18 @@
    name="property_inner">
    <pattern>def ${prop}(): #@NoSelf
     doc = """${Docstring}""" #@UnusedVariable
-   
+
     def fget(self):
         return self._${prop}
-       
+
     def fset(self, value):
         self._${prop} = value
-       
+
     def fdel(self):
         del self._${prop}
-       
+
     return locals()
-   
+
 ${prop} = property(**${prop}())${cursor}</pattern>
 </template>
 <template
@@ -2449,9 +2444,9 @@
 It defines ${classes_and_methods}
 
 @author:     ${user_name}
-        
+
 @copyright:  ${year} ${organization_name}. All rights reserved.
-        
+
 @license:    ${license}
 
 @contact:    ${user_email}
@@ -2485,7 +2480,7 @@
 
 def main(argv=None): # IGNORE:C0111
     '''Command line options.'''
-    
+
     if argv is None:
         argv = sys.argv
     else:
@@ -2500,10 +2495,10 @@
 
   Created by ${user_name} on %s.
   Copyright ${year} ${organization_name}. All rights reserved.
-  
+
   Licensed under the Apache License 2.0
   http://www.apache.org/licenses/LICENSE-2.0
-  
+
   Distributed on an "AS IS" basis without warranties
   or conditions of any kind, either express or implied.
 
@@ -2519,26 +2514,26 @@
         parser.add_argument("-e", "--exclude", dest="exclude", help="exclude paths matching this regex pattern. [default: %(default)s]", metavar="RE" )
         parser.add_argument('-V', '--version', action='version', version=program_version_message)
         parser.add_argument(dest="paths", help="paths to folder(s) with source file(s) [default: %(default)s]", metavar="path", nargs='+')
-        
+
         # Process arguments
         args = parser.parse_args()
-        
+
         paths = args.paths
         verbose = args.verbose
         recurse = args.recurse
         inpat = args.include
         expat = args.exclude
-        
+
         if verbose &gt; 0:
             print("Verbose mode on")
             if recurse:
                 print("Recursive mode on")
             else:
                 print("Recursive mode off")
-        
+
         if inpat and expat and inpat == expat:
             raise CLIError("include and exclude pattern are equal! Nothing will be processed.")
-        
+
         for inpath in paths:
             ### do something with inpath ###
             print(inpath)
@@ -2600,9 +2595,9 @@
 It defines ${classes_and_methods}
 
 @author:     ${user_name}
-            
+
 @copyright:  ${year} ${organization_name}. All rights reserved.
-            
+
 @license:    ${license}
 
 @contact:    ${user_email}
@@ -2625,17 +2620,17 @@
 
 def main(argv=None):
     '''Command line options.'''
-    
+
     program_name = os.path.basename(sys.argv[0])
     program_version = "v0.1"
     program_build_date = "%s" % __updated__
- 
+
     program_version_string = '%%prog %s (%s)' % (program_version, program_build_date)
     #program_usage = '''usage: spam two eggs''' # optional - will be autogenerated by optparse
     program_longdesc = '''''' # optional - give further explanation about what the program does
     program_license = "Copyright ${year} ${user_name} (${organization_name})                                            \
                 Licensed under the Apache License 2.0\nhttp://www.apache.org/licenses/LICENSE-2.0"
- 
+
     if argv is None:
         argv = sys.argv[1:]
     try:
@@ -2644,22 +2639,22 @@
         parser.add_option("-i", "--in", dest="infile", help="set input path [default: %default]", metavar="FILE")
         parser.add_option("-o", "--out", dest="outfile", help="set output path [default: %default]", metavar="FILE")
         parser.add_option("-v", "--verbose", dest="verbose", action="count", help="set verbosity level [default: %default]")
-        
+
         # set defaults
         parser.set_defaults(outfile="./out.txt", infile="./in.txt")
-        
+
         # process options
         (opts, args) = parser.parse_args(argv)
-        
+
         if opts.verbose &gt; 0:
             print("verbosity level = %d" % opts.verbose)
         if opts.infile:
             print("infile = %s" % opts.infile)
         if opts.outfile:
             print("outfile = %s" % opts.outfile)
-            
+
         # MAIN BODY #
-        
+
     except Exception, e:
         indent = len(program_name) * " "
         sys.stderr.write(program_name + ": " + repr(e) + "\n")
