--- conflicted
+++ resolved
@@ -2642,7 +2642,6 @@
       </factory>
    </extension>
    <extension
-<<<<<<< HEAD
          point="org.eclipse.core.expressions.definitions">
       <definition
             id="org.python.pydev.editor.PythonEditor.activeEditor">
@@ -2653,7 +2652,8 @@
             </equals>
          </with>
       </definition>
-=======
+   </extension>
+   <extension
          point="org.python.pydev.pydev_interpreter_provider">
       <interpreter_provider_participant
             class="org.python.pydev.ui.pythonpathconf.PythonInterpreterProviderFactory">
@@ -2664,6 +2664,5 @@
       <interpreter_provider_participant
             class="org.python.pydev.ui.pythonpathconf.IronpythonInterpreterProviderFactory">
       </interpreter_provider_participant>
->>>>>>> c2af7f7d
    </extension>
  </plugin>