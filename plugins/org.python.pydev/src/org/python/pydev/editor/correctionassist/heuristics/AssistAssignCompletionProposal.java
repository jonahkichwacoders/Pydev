--- conflicted
+++ resolved
@@ -84,11 +84,7 @@
 
         } catch (Throwable x) {
             // ignore
-<<<<<<< HEAD
-            PydevPlugin.log(x);
-=======
             Log.log(x);
->>>>>>> 05a70a91
         }
     }
 
