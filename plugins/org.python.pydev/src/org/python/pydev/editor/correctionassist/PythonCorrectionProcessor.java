--- conflicted
+++ resolved
@@ -145,116 +145,6 @@
 
     public ICompletionProposal[] computeQuickAssistProposals(IQuickAssistInvocationContext invocationContext) {
         int offset = invocationContext.getOffset();
-<<<<<<< HEAD
-=======
-                PySelection base = edit.createPySelection();
-                if(!(this.edit instanceof PyEdit) || base == null){
-                    return new ICompletionProposal[0];
-                }
-                PyEdit editor = (PyEdit) this.edit;
-        
-                List<ICompletionProposal> results = new ArrayList<ICompletionProposal>();
-                String sel = PyAction.getLineWithoutComments(base);
-        
-                List<IAssistProps> assists = new ArrayList<IAssistProps>();
-                synchronized (PythonCorrectionProcessor.additionalAssists) {
-                    for (IAssistProps prop : additionalAssists.values()) {
-                        assists.add(prop);
-                    }
-                }
-        
-                assists.add(new AssistSurroundWith());
-                assists.add(new AssistImport());
-                assists.add(new AssistDocString());
-                assists.add(new AssistAssign());
-                assists.add(new AssistPercentToFormat());
-        //        assists.add(new AssistOverride()); -- Not ready!
-        
-                assists.addAll(ExtensionHelper.getParticipants(ExtensionHelper.PYDEV_CTRL_1));
-                ImageCache imageCache = PydevPlugin.getImageCache();
-                File editorFile = edit.getEditorFile();
-                IPythonNature pythonNature = null;
-                try {
-                    pythonNature = edit.getPythonNature();
-                } catch (MisconfigurationException e1) {
-                    Log.log(e1);
-                }
-        
-                for (IAssistProps assist : assists) {
-                    //Always create a new for each assist, as any given assist may change it.
-                    PySelection ps = new PySelection(base);
-                    try {
-                        if (assist.isValid(ps, sel, editor, offset)) {
-                            try {
-                                results.addAll(assist.getProps(
-                                        ps, 
-                                        imageCache, 
-                                        editorFile, 
-                                        pythonNature, 
-                                        editor, 
-                                        offset)
-                                );
-                            } catch (Exception e) {
-                                Log.log(e);
-                            }
-                        }
-                    } catch (Exception e) {
-                        Log.log(e);
-                    }
-                }
-        
-                Collections.sort(results, IPyCodeCompletion.PROPOSAL_COMPARATOR);
-        
-                
-                try{
-                    //handling spelling... (we only want to show spelling fixes if a spell problem annotation is found at the current location).
-                    //we'll only show some spelling proposal if there's some spelling problem (so, we don't have to check the preferences at this place,
-                    //as no annotations on spelling will be here if the spelling is not enabled). 
-                    ICompletionProposal[] spellProps = null;
-                    
-                    IAnnotationModel annotationModel = editor.getPySourceViewer().getAnnotationModel();
-                    Iterator<Object> it = annotationModel.getAnnotationIterator();
-                    while(it.hasNext()){
-                        Object annotation = it.next();
-                        if(annotation instanceof SpellingAnnotation){
-                            SpellingAnnotation spellingAnnotation = (SpellingAnnotation) annotation;
-                            SpellingProblem spellingProblem = spellingAnnotation.getSpellingProblem();
-                            
-                            int problemOffset = spellingProblem.getOffset();
-                            int problemLen = spellingProblem.getLength();
-                            if(problemOffset <= offset && problemOffset+problemLen >= offset){
-                                SpellingCorrectionProcessor spellingCorrectionProcessor = new SpellingCorrectionProcessor();
-                                spellProps = spellingCorrectionProcessor.computeQuickAssistProposals(invocationContext);
-                                break;
-                            }
-                        }
-                    }
-                    
-                    
-            
-                    if(spellProps == null || (spellProps.length == 1 && spellProps[0] instanceof NoCompletionsProposal)){
-                        //no proposals from the spelling
-                        return (ICompletionProposal[]) results.toArray(new ICompletionProposal[results.size()]);
-                    }
-                    
-                    //ok, add the spell problems and return...
-                    ICompletionProposal[] ret = (ICompletionProposal[]) results.toArray(new ICompletionProposal[results.size()+spellProps.length]);
-                    System.arraycopy(spellProps, 0, ret, results.size(), spellProps.length);
-                    return ret;
-                }catch(Throwable e){ 
-                    if(e instanceof ClassNotFoundException || e instanceof LinkageError || e instanceof NoSuchMethodException || 
-                            e instanceof NoSuchMethodError || e instanceof NoClassDefFoundError){
-                        //Eclipse 3.2 support
-                        return (ICompletionProposal[]) results.toArray(new ICompletionProposal[results.size()]);
-                    }
-                    throw new RuntimeException(e);
-                }
-    }
-    
-    @SuppressWarnings("unchecked")
-    private ICompletionProposal[] onComputeQuickAssistProposals(IQuickAssistInvocationContext invocationContext) {
-        int offset = invocationContext.getOffset();
->>>>>>> b5fccf99
         PySelection base = edit.createPySelection();
         if (!(this.edit instanceof PyEdit) || base == null) {
             return new ICompletionProposal[0];
@@ -275,11 +165,7 @@
         assists.add(new AssistImport());
         assists.add(new AssistDocString());
         assists.add(new AssistAssign());
-<<<<<<< HEAD
-=======
         assists.add(new AssistPercentToFormat());
-//        assists.add(new AssistOverride()); -- Not ready!
->>>>>>> b5fccf99
 
         assists.addAll(ExtensionHelper.getParticipants(ExtensionHelper.PYDEV_CTRL_1));
         ImageCache imageCache = PydevPlugin.getImageCache();
