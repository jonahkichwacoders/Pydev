/**
 * Copyright (c) 2005-2011 by Appcelerator, Inc. All Rights Reserved.
 * Licensed under the terms of the Eclipse Public License (EPL).
 * Please see the license.txt included with this distribution for details.
 * Any modifications to this file must keep this entire header intact.
 */
/*
 * Created on Jul 19, 2004
 *
 * @author Fabio Zadrozny
 */
package org.python.pydev.editor.codefolding;

import java.util.ArrayList;
import java.util.Collections;
import java.util.Comparator;
import java.util.HashMap;
import java.util.Iterator;
import java.util.List;
import java.util.Map;

import org.eclipse.jface.preference.IPreferenceStore;
import org.eclipse.jface.text.BadLocationException;
import org.eclipse.jface.text.IDocument;
import org.eclipse.jface.text.IRegion;
import org.eclipse.jface.text.Position;
import org.eclipse.jface.text.source.Annotation;
import org.eclipse.jface.text.source.projection.ProjectionAnnotation;
import org.eclipse.jface.text.source.projection.ProjectionAnnotationModel;
import org.eclipse.ui.IPropertyListener;
import org.python.pydev.core.Tuple;
import org.python.pydev.core.docutils.PySelection;
import org.python.pydev.core.docutils.PySelection.DocIterator;
import org.python.pydev.core.log.Log;
import org.python.pydev.core.performanceeval.OptimizationRelatedConstants;
import org.python.pydev.editor.PyEdit;
import org.python.pydev.editor.model.IModelListener;
import org.python.pydev.parser.ErrorDescription;
import org.python.pydev.parser.jython.ISpecialStr;
import org.python.pydev.parser.jython.SimpleNode;
import org.python.pydev.parser.jython.ast.ClassDef;
import org.python.pydev.parser.jython.ast.For;
import org.python.pydev.parser.jython.ast.FunctionDef;
import org.python.pydev.parser.jython.ast.If;
import org.python.pydev.parser.jython.ast.Import;
import org.python.pydev.parser.jython.ast.ImportFrom;
import org.python.pydev.parser.jython.ast.Str;
import org.python.pydev.parser.jython.ast.TryExcept;
import org.python.pydev.parser.jython.ast.TryFinally;
import org.python.pydev.parser.jython.ast.While;
import org.python.pydev.parser.jython.ast.With;
import org.python.pydev.parser.jython.ast.commentType;
import org.python.pydev.parser.jython.ast.excepthandlerType;
import org.python.pydev.parser.jython.ast.suiteType;
import org.python.pydev.parser.visitors.scope.ASTEntry;
import org.python.pydev.parser.visitors.scope.ASTEntryWithChildren;
import org.python.pydev.parser.visitors.scope.CodeFoldingVisitor;
import org.python.pydev.plugin.PydevPlugin;
import org.python.pydev.plugin.preferences.PydevPrefs;

/**
 * @author Fabio Zadrozny
 * 
 * This class is used to set the code folding markers.
 * 
 * Changed 15/09/07 to include more folding elements
 */
public class CodeFoldingSetter implements IModelListener, IPropertyListener {

    private PyEdit editor;

    public CodeFoldingSetter(PyEdit editor) {
        this.editor = editor;
    }

    /*
     * (non-Javadoc)
     * 
     * @see org.python.pydev.editor.model.IModelListener#modelChanged(org.python.pydev.editor.model.AbstractNode)
     */
    public synchronized void modelChanged(final SimpleNode root2) {
        ProjectionAnnotationModel model = (ProjectionAnnotationModel) editor.getAdapter(ProjectionAnnotationModel.class);

        if (model == null) {
            //we have to get the model to do it... so, start a thread and try until get it...
            //this had to be done because sometimes we get here and we still are unable to get the
            //projection annotation model. (there should be a better way, but this solves it...
            //even if it looks like a hack...)
            Thread t = new Thread() {
                public void run() {
                    ProjectionAnnotationModel modelT = null;
                    for (int i = 0; i < 10 && modelT == null; i++) { //we will try it for 10 secs...
                        try {
                            sleep(100);
                        } catch (InterruptedException e) {
<<<<<<< HEAD
                            PydevPlugin.log(e);
=======
                            Log.log(e);
>>>>>>> 05a70a91
                        }
                        modelT = (ProjectionAnnotationModel) editor.getAdapter(ProjectionAnnotationModel.class);
                        if (modelT != null) {
                            addMarksToModel(root2, modelT);
                            break;
                        }
                    }
                }
            };
            t.setPriority(Thread.MIN_PRIORITY);
            t.setName("CodeFolding - get annotation model");
            t.start();
        } else {
            addMarksToModel(root2, model);
        }

    }

    /**
     * Given the ast, create the needed marks and set them in the passed model.
     */
    @SuppressWarnings("unchecked")
    private synchronized void addMarksToModel(SimpleNode root2, ProjectionAnnotationModel model) {
        try {
            if (model != null) {
                ArrayList<PyProjectionAnnotation> existing = new ArrayList<PyProjectionAnnotation>();

                //get the existing annotations
                Iterator<PyProjectionAnnotation> iter = model.getAnnotationIterator();
                while (iter != null && iter.hasNext()) {
                    PyProjectionAnnotation element = iter.next();
                    existing.add(element);
                }

                //now, remove the annotations not used and add the new ones needed
                IDocument doc = editor.getDocument();
                if(doc != null){ //this can happen if we change the input of the editor very quickly.
                    List<FoldingEntry> marks = getMarks(doc, root2);
                    Map<ProjectionAnnotation, Position> annotationsToAdd;
                    if(marks.size() > OptimizationRelatedConstants.MAXIMUM_NUMBER_OF_CODE_FOLDING_MARKS){
                    	annotationsToAdd = new HashMap<ProjectionAnnotation, Position>();
                    	
                    }else{
                    	annotationsToAdd = getAnnotationsToAdd(marks, model, existing);
                    }
                    
                    model.replaceAnnotations(existing.toArray(new Annotation[existing.size()]), annotationsToAdd);
                }
            }
        } catch (Exception e) {
<<<<<<< HEAD
            PydevPlugin.log(e);
=======
            Log.log(e);
>>>>>>> 05a70a91
        }
    }

    /**
     * To add a mark, we have to do the following:
     * 
     * Get the current node to add and find the next that is on the same indentation or on an indentation that is lower 
     * than the current (this will mark the end of the selection).
     * 
     * If we don't find that, the end of the selection is the end of the file.
     */
    private Map<ProjectionAnnotation, Position> getAnnotationsToAdd(List<FoldingEntry> nodes, ProjectionAnnotationModel model, 
            List<PyProjectionAnnotation> existing) {
        
        Map<ProjectionAnnotation, Position> annotationsToAdd = new HashMap<ProjectionAnnotation, Position>();
        try {
            for (FoldingEntry element:nodes) {
                if(element.startLine < element.endLine-1){
                    Tuple<ProjectionAnnotation, Position> tup = getAnnotationToAdd(element, element.startLine, element.endLine, model, existing);
                    if(tup != null){
                        annotationsToAdd.put(tup.o1, tup.o2);
                    }
                }
            }
        } catch (BadLocationException e) {
        } catch (NullPointerException e) {
        }
        return annotationsToAdd;
    }


    /**
     * @return an annotation that should be added (or null if that entry already has an annotation
     * added for it).
     */
    private Tuple<ProjectionAnnotation, Position> getAnnotationToAdd(FoldingEntry node, int start, int end, 
            ProjectionAnnotationModel model, List<PyProjectionAnnotation> existing) throws BadLocationException {
        try {
            IDocument document = editor.getDocumentProvider().getDocument(editor.getEditorInput());
            int offset = document.getLineOffset(start);
            int endOffset = offset; 
            try {
                endOffset = document.getLineOffset(end);
            } catch (Exception e) {
                //sometimes when we are at the last line, the command above will not work very well
                IRegion lineInformation = document.getLineInformation(end);
                endOffset = lineInformation.getOffset()+lineInformation.getLength();
            }
            Position position = new Position(offset, endOffset - offset);

            return getAnnotationToAdd(position, node, model, existing);

        } catch (BadLocationException x) {
            //this could happen
        }
        return null;
    }

    /**
     * We have to be careful not to remove existing annotations because if this happens, previous code folding is not correct.
     */
    private Tuple<ProjectionAnnotation, Position> getAnnotationToAdd(Position position, FoldingEntry node, 
            ProjectionAnnotationModel model, List<PyProjectionAnnotation> existing) {
        for (Iterator<PyProjectionAnnotation> iter = existing.iterator(); iter.hasNext();) {
            PyProjectionAnnotation element = iter.next();
            Position existingPosition = model.getPosition(element);
            if (existingPosition.equals(position)) {
                //ok, do nothing to this annotation (neither remove nor add, as it already exists in the correct place).
                existing.remove(element); 
                return null;
            }
        }
        return new Tuple<ProjectionAnnotation, Position>(new PyProjectionAnnotation(node.getAstEntry()), position);
    }

    /*
     * (non-Javadoc)
     * 
     * @see org.eclipse.ui.IPropertyListener#propertyChanged(java.lang.Object, int)
     */
    public void propertyChanged(Object source, int propId) {
        if (propId == PyEditProjection.PROP_FOLDING_CHANGED) {
            modelChanged(editor.getAST());
        }
    }
    
    

    /**
     * To get the marks, we work a little with the ast and a little with the doc... the ast is good to give us all things but the comments,
     * and the doc will give us the comments.
     * 
     * @return a list of entries, ordered by their appearance in the document.
     * 
     * Also, there should be no overlap for any of the entries
     */
    public static List<FoldingEntry> getMarks(IDocument doc, SimpleNode ast) {

        List<FoldingEntry> ret = new ArrayList<FoldingEntry>();
        
        CodeFoldingVisitor visitor = CodeFoldingVisitor.create(ast);
        //(re) insert annotations.
        List<Class> elementList = new ArrayList<Class>();
        IPreferenceStore prefs = getPreferences();
        
        if(prefs.getBoolean(PyDevCodeFoldingPrefPage.FOLD_IMPORTS)){
            elementList.add(Import.class);
            elementList.add(ImportFrom.class);
        }
        if(prefs.getBoolean(PyDevCodeFoldingPrefPage.FOLD_CLASSDEF)){
            elementList.add(ClassDef.class);
        }
        if(prefs.getBoolean(PyDevCodeFoldingPrefPage.FOLD_FUNCTIONDEF)){
            elementList.add(FunctionDef.class);
        }
        if(prefs.getBoolean(PyDevCodeFoldingPrefPage.FOLD_STRINGS)){
            elementList.add(Str.class);
        }
        if(prefs.getBoolean(PyDevCodeFoldingPrefPage.FOLD_WHILE)){
            elementList.add(While.class);
        }
        if(prefs.getBoolean(PyDevCodeFoldingPrefPage.FOLD_IF)){
            elementList.add(If.class);
        }
        if(prefs.getBoolean(PyDevCodeFoldingPrefPage.FOLD_FOR)){
            elementList.add(For.class);
        }
        if(prefs.getBoolean(PyDevCodeFoldingPrefPage.FOLD_WITH)){
            elementList.add(With.class);
        }
        if(prefs.getBoolean(PyDevCodeFoldingPrefPage.FOLD_TRY)){
            elementList.add(TryExcept.class);
            elementList.add(TryFinally.class);
        }
        
        List<ASTEntry> nodes = visitor.getAsList(elementList.toArray(new Class[elementList.size()]));   
        
        for(ASTEntry entry:nodes){
            createFoldingEntries((ASTEntryWithChildren)entry, ret);
        }
        
        //and at last, get the comments
        if (prefs.getBoolean(PyDevCodeFoldingPrefPage.FOLD_COMMENTS)){
            DocIterator it = new PySelection.DocIterator(true, new PySelection(doc,0));
            while(it.hasNext()){
                String string = it.next();
                if(string.trim().startsWith("#")){
                    int l = it.getCurrentLine()-1;
                    addFoldingEntry(ret, new FoldingEntry(FoldingEntry.TYPE_COMMENT, l, l+1, new ASTEntry(null, new commentType(string))));
                }
            }
        }
        
        Collections.sort(ret, new Comparator<FoldingEntry>(){

            public int compare(FoldingEntry o1, FoldingEntry o2) {
                if (o1.startLine < o2.startLine){
                    return -1;
                }
                if (o1.startLine > o2.startLine){
                    return 1;
                }
                return 0;
            }});

        return ret;
    }

    /**
     * @param entry the entry that should be added
     * @param ret the list where the folding entry generated should be added
     * @param memo a memo for the nodes that already generated a folding entry (needed
     * for treating if..elif because the elif will be generated when the if is found, and if it's
     * found again later we'll want to ignore it)
     */
    private static void createFoldingEntries(ASTEntryWithChildren entry, List<FoldingEntry> ret) {
        FoldingEntry foldingEntry = null;
        if(entry.node instanceof Import || entry.node instanceof ImportFrom){
            foldingEntry = new FoldingEntry(FoldingEntry.TYPE_IMPORT, entry.node.beginLine-1, entry.endLine, entry);
            
        }else if(entry.node instanceof ClassDef){
            ClassDef def = (ClassDef) entry.node;
            foldingEntry = new FoldingEntry(FoldingEntry.TYPE_DEF, def.name.beginLine-1, entry.endLine, entry);
            
        }else if(entry.node instanceof FunctionDef){
            FunctionDef def = (FunctionDef) entry.node;
            foldingEntry = new FoldingEntry(FoldingEntry.TYPE_DEF, def.name.beginLine-1, entry.endLine, entry);
            
        }else if(entry.node instanceof TryExcept){
            foldingEntry = new FoldingEntry(FoldingEntry.TYPE_EXCEPT, entry.node.beginLine-1, entry.endLine, entry);
            
            //Removed: we shouldn't have to rely on getting the body 'end' line at this point... that info should already come
            //from the CodeFoldingVisitor (so, this code must be adapted to that... also, a revision on the coding standard
            //must be done)
            
            TryExcept tryStmt = (TryExcept) entry.node;
            if (tryStmt.handlers != null) {
                for (excepthandlerType except : tryStmt.handlers) {
                    foldingEntry = checkExcept(entry, ret, foldingEntry, entry.endLine, except);
                }
            }
    
            if (tryStmt.orelse != null) {
                foldingEntry = checkOrElse(entry, ret, foldingEntry, entry.endLine, tryStmt.orelse);
            }
        
        }else if(entry.node instanceof TryFinally){
            //entry for the whole try..finally block
            
            TryFinally tryStmt = (TryFinally) entry.node;
            if (tryStmt.body != null && tryStmt.body.length > 0) {
                if (!(tryStmt.body[0] instanceof TryExcept) || (tryStmt.body[0].beginLine != tryStmt.beginLine)) {
                    //Ignore the try if it is part of a try except block in the format:
                    //try..except..finally (in the same block)
                    foldingEntry = new FoldingEntry(FoldingEntry.TYPE_FINALLY, entry.node.beginLine-1, entry.endLine, entry);
                }
            }
            if (tryStmt.finalbody != null) {
                if(foldingEntry != null){
                    //ok, add the current and set the new current to the finally block
                    foldingEntry = checkFinally(entry, ret, foldingEntry, entry.endLine, tryStmt.finalbody, true);
                }else{
                    //the current one shouldn't be added... (just the finally part)
                    foldingEntry = new FoldingEntry(FoldingEntry.TYPE_FINALLY, entry.node.beginLine-1, entry.endLine, entry);
                    foldingEntry = checkFinally(entry, ret, foldingEntry, entry.endLine, tryStmt.finalbody, false);
                }
            }
            
        }else if(entry.node instanceof With){
            foldingEntry = new FoldingEntry(FoldingEntry.TYPE_STATEMENT, entry.node.beginLine-1, entry.endLine, entry);
        
        }else if(entry.node instanceof While){//XXX start test section
            foldingEntry = new FoldingEntry(FoldingEntry.TYPE_STATEMENT, entry.node.beginLine-1, entry.endLine, entry);
            foldingEntry = checkOrElse(entry, ret, foldingEntry, entry.endLine, ((While) entry.node).orelse);
        
        }else if(entry.node instanceof For){
            foldingEntry = new FoldingEntry(FoldingEntry.TYPE_STATEMENT, entry.node.beginLine-1, entry.endLine, entry);
            foldingEntry = checkOrElse(entry, ret, foldingEntry, entry.endLine, ((For) entry.node).orelse);
        
        }else if(entry.node instanceof If){//If comes 'ok' from the CodeFoldingVisitor (no need to check for the else part)
            foldingEntry = new FoldingEntry(FoldingEntry.TYPE_STATEMENT, entry.node.beginLine-1, entry.endLine, entry);
        
        }else if(entry.node instanceof Str){
            if(entry.node.beginLine != entry.endLine){
                foldingEntry = new FoldingEntry(FoldingEntry.TYPE_STR, entry.node.beginLine-1, entry.endLine, entry);
            }
        }
        if(foldingEntry != null){
            addFoldingEntry(ret, foldingEntry);
        }
            
    }


    /**
     * Checks an entry for its 'else' statement. If found, will add a folding entry for the previous block and 
     * return a new entry for the 'else' part (to the end of the previous block).
     * 
     * @param entry the entry that we're analyzing at this point
     * @param ret where the folding entry should be added
     * @param foldingEntry the folding entry that will be added with the contents o the full block (so, if it's a 
     * while...else, it contains the position up to the end of the else block.
     * @param blockEndLine the end line of the whole block (with the else part)
     * @param orelse the suite with the else part
     * @return the same folding entry passed or a new folding entry that should be added in the place of the one passed 
     * as a parameter
     */
    private static FoldingEntry checkOrElse(ASTEntryWithChildren entry, List<FoldingEntry> ret, FoldingEntry foldingEntry,
            int blockEndLine, suiteType orelse) {
        return checkOrElseSuite(entry, ret, foldingEntry, blockEndLine, orelse, FoldingEntry.TYPE_ELSE, "else", true);
    }
    
    private static FoldingEntry checkFinally(ASTEntryWithChildren entry, List<FoldingEntry> ret, FoldingEntry foldingEntry,
            int blockEndLine, suiteType orelse, boolean addPrevious) {
        return checkOrElseSuite(entry, ret, foldingEntry, blockEndLine, orelse, FoldingEntry.TYPE_FINALLY, "finally", addPrevious);
    }
    
    private static FoldingEntry checkExcept(ASTEntryWithChildren entry, List<FoldingEntry> ret, FoldingEntry foldingEntry,
            int blockEndLine, excepthandlerType orelse) {
        return checkOrElseSuite(entry, ret, foldingEntry, blockEndLine, orelse, FoldingEntry.TYPE_EXCEPT, "except", true);
    }
    
    private static FoldingEntry checkOrElseSuite(ASTEntryWithChildren entry, List<FoldingEntry> ret, FoldingEntry foldingEntry,
            int blockEndLine, SimpleNode orelse, int type, String specialToken, boolean addPrevious) {
        if (orelse != null){
            if(orelse.specialsBefore != null){
                for(Object o:orelse.specialsBefore){
                    if(o instanceof ISpecialStr){
                        ISpecialStr specialStr = (ISpecialStr) o;
                        if(specialStr.toString().equals(specialToken)){
                            foldingEntry.endLine = specialStr.getBeginLine()-1;
                            if(addPrevious){
                                addFoldingEntry(ret, foldingEntry);
                            }
                            foldingEntry = new FoldingEntry(type, specialStr.getBeginLine()-1, blockEndLine, entry);
                        }
                    }
                }
            }
        }
        return foldingEntry;
    }

    public static IPreferenceStore getPreferences() {
        if(testingPrefs == null){
            return PydevPrefs.getPreferences();
        }else{
            if (PydevPlugin.getDefault() != null){
                throw new RuntimeException("Should only get here in tests!");
            }
            return testingPrefs;
        }
    }
    
    private static IPreferenceStore testingPrefs;
    
    /**
     * Used for tests
     * @return
     */
    public static void setPreferences(IPreferenceStore prefs) {
        CodeFoldingSetter.testingPrefs = prefs;
    }
    
    
    private static void addFoldingEntry(List<FoldingEntry> ret, FoldingEntry foldingEntry) {
        //we only group comments and imports
        if(ret.size() > 0 && (foldingEntry.type == FoldingEntry.TYPE_COMMENT || foldingEntry.type == FoldingEntry.TYPE_IMPORT)){
            FoldingEntry prev = ret.get(ret.size()-1);
            if(prev.type == foldingEntry.type && prev.startLine < foldingEntry.startLine && prev.endLine == foldingEntry.startLine){
                prev.endLine = foldingEntry.endLine;
            }else{
                ret.add(foldingEntry);
            }
        }else{
            ret.add(foldingEntry);
        }
    }

    public void errorChanged(ErrorDescription errorDesc) {
        //ignore the errors (we're just interested in the ast in this class)
    }

}










<|MERGE_RESOLUTION|>--- conflicted
+++ resolved
@@ -93,11 +93,7 @@
                         try {
                             sleep(100);
                         } catch (InterruptedException e) {
-<<<<<<< HEAD
-                            PydevPlugin.log(e);
-=======
                             Log.log(e);
->>>>>>> 05a70a91
                         }
                         modelT = (ProjectionAnnotationModel) editor.getAdapter(ProjectionAnnotationModel.class);
                         if (modelT != null) {
@@ -148,11 +144,7 @@
                 }
             }
         } catch (Exception e) {
-<<<<<<< HEAD
-            PydevPlugin.log(e);
-=======
             Log.log(e);
->>>>>>> 05a70a91
         }
     }
 
