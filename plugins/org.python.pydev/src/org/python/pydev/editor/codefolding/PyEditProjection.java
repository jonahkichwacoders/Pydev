/**
 * Copyright (c) 2005-2011 by Appcelerator, Inc. All Rights Reserved.
 * Licensed under the terms of the Eclipse Public License (EPL).
 * Please see the license.txt included with this distribution for details.
 * Any modifications to this file must keep this entire header intact.
 */
/*
 * Created on Jul 19, 2004
 *
 * @author Fabio Zadrozny
 */
package org.python.pydev.editor.codefolding;

import org.eclipse.jface.text.DefaultInformationControl;
import org.eclipse.jface.text.IInformationControl;
import org.eclipse.jface.text.IInformationControlCreator;
import org.eclipse.jface.text.source.IOverviewRuler;
import org.eclipse.jface.text.source.ISourceViewer;
import org.eclipse.jface.text.source.IVerticalRuler;
import org.eclipse.jface.text.source.projection.ProjectionSupport;
import org.eclipse.jface.text.source.projection.ProjectionViewer;
import org.eclipse.swt.widgets.Composite;
import org.eclipse.swt.widgets.Shell;
import org.eclipse.ui.editors.text.TextEditor;
import org.eclipse.ui.texteditor.IEditorStatusLine;
import org.eclipse.ui.texteditor.SourceViewerDecorationSupport;
import org.python.pydev.core.docutils.PythonPairMatcher;
import org.python.pydev.core.log.Log;
import org.python.pydev.core.parser.IParserObserver;
import org.python.pydev.editor.preferences.PydevEditorPrefs;
import org.python.pydev.plugin.PydevPlugin;
import org.python.pydev.plugin.preferences.PydevPrefs;

/**
 * @author Fabio Zadrozny
 * 
 * The code below has been implemented after the following build notes:
 * 
 * http://download2.eclipse.org/downloads/drops/S-3.0M9-200405211200/buildnotes/buildnotes_text.html
 */
public abstract class PyEditProjection extends TextEditor implements IParserObserver {

    private ProjectionSupport fProjectionSupport;

    public static final int PROP_FOLDING_CHANGED = -999;

    
    /*
     * (non-Javadoc)
     * 
     * @see org.eclipse.ui.texteditor.AbstractDecoratedTextEditor#createSourceViewer(org.eclipse.swt.widgets.Composite, org.eclipse.jface.text.source.IVerticalRuler, int)
     */
    protected ISourceViewer createSourceViewer(Composite parent, IVerticalRuler ruler, int styles) {
        IOverviewRuler overviewRuler = getOverviewRuler();
        PySourceViewer viewer = new PySourceViewer(parent, ruler, overviewRuler, isOverviewRulerVisible(), styles, this);
        
        //ensure decoration support has been created and configured.
        getSourceViewerDecorationSupport(viewer);

        return viewer;
    }
    
    
    public PySourceViewer getPySourceViewer(){
        return (PySourceViewer) getSourceViewer();
    }

    protected final static char[] BRACKETS = { '{', '}', '(', ')', '[', ']' };

    protected PythonPairMatcher fBracketMatcher = new PythonPairMatcher(BRACKETS);

    protected void configureSourceViewerDecorationSupport(SourceViewerDecorationSupport support) {
        super.configureSourceViewerDecorationSupport(support);
        support.setCharacterPairMatcher(fBracketMatcher);
        support.setMatchingCharacterPainterPreferenceKeys(PydevEditorPrefs.USE_MATCHING_BRACKETS, PydevEditorPrefs.MATCHING_BRACKETS_COLOR);
    }

    public void createPartControl(Composite parent) {
        super.createPartControl(parent);
        try {
            ProjectionViewer projectionViewer = (ProjectionViewer) getSourceViewer();

            fProjectionSupport = new ProjectionSupport(projectionViewer, getAnnotationAccess(), getSharedColors());
            fProjectionSupport.addSummarizableAnnotationType("org.eclipse.ui.workbench.texteditor.error");
            fProjectionSupport.addSummarizableAnnotationType("org.eclipse.ui.workbench.texteditor.warning");
            fProjectionSupport.setHoverControlCreator(new IInformationControlCreator() {
                public IInformationControl createInformationControl(Shell shell) {
                    return new DefaultInformationControl(shell);
                }
            });
            fProjectionSupport.install();

            if (isFoldingEnabled()) {
                projectionViewer.doOperation(ProjectionViewer.TOGGLE);
            }
        } catch (Exception e) {
<<<<<<< HEAD
            PydevPlugin.log(e);
=======
            Log.log(e);
>>>>>>> 05a70a91
        }
    }

    /**
     * @return
     */
    public static boolean isFoldingEnabled() {
        return PydevPrefs.getPreferences().getBoolean(PyDevCodeFoldingPrefPage.USE_CODE_FOLDING);
    }

    public Object getAdapter(Class required) {
        if (fProjectionSupport != null) {
            Object adapter = fProjectionSupport.getAdapter(getSourceViewer(), required);
            if (adapter != null)
                return adapter;
        }

        return super.getAdapter(required);
    }

    /**
     * Sets the given message as error message to this editor's status line.
     * 
     * @param msg message to be set
     */
    public void setStatusLineErrorMessage(String msg) {
        IEditorStatusLine statusLine = (IEditorStatusLine) getAdapter(IEditorStatusLine.class);
        if (statusLine != null)
            statusLine.setMessage(true, msg, null);
    }

}<|MERGE_RESOLUTION|>--- conflicted
+++ resolved
@@ -28,7 +28,6 @@
 import org.python.pydev.core.log.Log;
 import org.python.pydev.core.parser.IParserObserver;
 import org.python.pydev.editor.preferences.PydevEditorPrefs;
-import org.python.pydev.plugin.PydevPlugin;
 import org.python.pydev.plugin.preferences.PydevPrefs;
 
 /**
@@ -94,11 +93,7 @@
                 projectionViewer.doOperation(ProjectionViewer.TOGGLE);
             }
         } catch (Exception e) {
-<<<<<<< HEAD
-            PydevPlugin.log(e);
-=======
             Log.log(e);
->>>>>>> 05a70a91
         }
     }
 
