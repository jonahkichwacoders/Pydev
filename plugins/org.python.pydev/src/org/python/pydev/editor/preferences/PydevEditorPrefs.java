--- conflicted
+++ resolved
@@ -79,15 +79,9 @@
     }
 
     protected Control createAppearancePage(Composite parent) {
-<<<<<<< HEAD
         Composite appearanceComposite = new Composite(parent, SWT.NONE);
         GridLayout layout = new GridLayout();
-        layout.numColumns = 2;
-=======
-        Composite appearanceComposite= new Composite(parent, SWT.NONE);
-        GridLayout layout= new GridLayout(); 
-        layout.numColumns= 1;
->>>>>>> b5fccf99
+        layout.numColumns = 1;
         appearanceComposite.setLayout(layout);
 
         addTextField(appearanceComposite, "Tab length:", TAB_WIDTH, 3, 0, true);
@@ -178,27 +172,15 @@
         gd.horizontalSpan = 2;
         l.setLayoutData(gd);
 
-<<<<<<< HEAD
         Composite editorComposite = new Composite(appearanceComposite, SWT.NONE);
         layout = new GridLayout();
         layout.numColumns = 2;
-        layout.marginHeight = 0;
+        layout.marginHeight = 2;
         layout.marginWidth = 0;
         editorComposite.setLayout(layout);
-        gd = new GridData(GridData.HORIZONTAL_ALIGN_FILL | GridData.FILL_VERTICAL);
+        gd = new GridData(GridData.HORIZONTAL_ALIGN_FILL);
         gd.horizontalSpan = 2;
         editorComposite.setLayoutData(gd);
-=======
-        Composite editorComposite= new Composite(appearanceComposite, SWT.NONE);
-        layout= new GridLayout();
-        layout.numColumns= 2;
-        layout.marginHeight= 2;
-        layout.marginWidth= 0;
-        editorComposite.setLayout(layout);
-        gd= new GridData(GridData.HORIZONTAL_ALIGN_FILL);
-        gd.horizontalSpan= 2;
-        editorComposite.setLayoutData(gd);        
->>>>>>> b5fccf99
 
         fAppearanceColorList = new List(editorComposite, SWT.SINGLE | SWT.V_SCROLL | SWT.BORDER);
         gd = new GridData(GridData.VERTICAL_ALIGN_BEGINNING | GridData.FILL_HORIZONTAL);
