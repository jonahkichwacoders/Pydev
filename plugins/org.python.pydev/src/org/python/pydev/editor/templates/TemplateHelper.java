--- conflicted
+++ resolved
@@ -43,11 +43,7 @@
             try {
                 fStore.load();
             } catch (IOException e) {
-<<<<<<< HEAD
-                PydevPlugin.log(e);
-=======
                 Log.log(e);
->>>>>>> 05a70a91
                 throw new RuntimeException(e);
             }
         }
