--- conflicted
+++ resolved
@@ -309,11 +309,7 @@
 	                    }
 	                } catch (Exception e) {
 	                    //ignore
-<<<<<<< HEAD
-	                    PydevPlugin.log(e);
-=======
 	                    Log.log(e);
->>>>>>> 05a70a91
 	                }
 	            }
 	        }
