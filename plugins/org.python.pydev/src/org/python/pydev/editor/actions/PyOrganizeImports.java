/**
 * Copyright (c) 2005-2011 by Appcelerator, Inc. All Rights Reserved.
 * Copyright (c) 2013 by Syapse, Inc. All Rights Reserved.
 * Licensed under the terms of the Eclipse Public License (EPL).
 * Please see the license.txt included with this distribution for details.
 * Any modifications to this file must keep this entire header intact.
 */
/*
 * Created on Feb 18, 2005
 *
 * @author Fabio Zadrozny, Jeremy J. Carroll
 */
package org.python.pydev.editor.actions;

import java.util.ArrayList;
import java.util.Collections;
import java.util.Comparator;
import java.util.Iterator;
import java.util.List;
import java.util.Map.Entry;
import java.util.Set;
import java.util.TreeMap;

import org.eclipse.core.resources.IFile;
import org.eclipse.core.resources.IProject;
import org.eclipse.jface.action.IAction;
import org.eclipse.jface.preference.IPreferenceStore;
import org.eclipse.jface.text.BadLocationException;
import org.eclipse.jface.text.Document;
import org.eclipse.jface.text.DocumentRewriteSession;
import org.eclipse.jface.text.DocumentRewriteSessionType;
import org.eclipse.jface.text.IDocument;
import org.eclipse.jface.text.IDocumentExtension4;
import org.eclipse.jface.text.IRegion;
import org.eclipse.ui.texteditor.AbstractDecoratedTextEditorPreferenceConstants;
import org.python.pydev.core.ExtensionHelper;
<<<<<<< HEAD
=======
import org.python.pydev.core.IModule;
import org.python.pydev.core.IPyEdit;
import org.python.pydev.core.IPythonNature;
import org.python.pydev.core.ISystemModulesManager;
import org.python.pydev.core.MisconfigurationException;
import org.python.pydev.core.PythonNatureWithoutProjectException;
import org.python.pydev.core.Tuple3;
>>>>>>> c805941a
import org.python.pydev.core.docutils.ImportHandle;
import org.python.pydev.core.docutils.ImportHandle.ImportHandleInfo;
import org.python.pydev.core.docutils.PyImportsHandling;
import org.python.pydev.core.docutils.PySelection;
import org.python.pydev.core.docutils.StringUtils;
import org.python.pydev.core.docutils.SyntaxErrorException;
import org.python.pydev.core.log.Log;
import org.python.pydev.editor.PyEdit;
import org.python.pydev.editor.autoedit.DefaultIndentPrefs;
import org.python.pydev.parser.prettyprinterv2.IFormatter;
import org.python.pydev.plugin.PydevPlugin;
import org.python.pydev.plugin.nature.PythonNature;
import org.python.pydev.plugin.preferences.PydevPrefs;
import org.python.pydev.shared_core.string.FastStringBuffer;
import org.python.pydev.shared_core.structure.Tuple;
import org.python.pydev.shared_core.structure.Tuple3;
import org.python.pydev.ui.importsconf.ImportsPreferencesPage;

/**
 * @author Fabio Zadrozny, Jeremy J. Carroll
 */
public class PyOrganizeImports extends PyAction implements IFormatter {
    

    private static abstract class ImportClassifier {
        static final int SYSTEM = 1;
        static final int THIRD_PARTY = 2;
        static final int OUR_CODE = 3;
        static final int RELATIVE = 4;
        static final int FUTURE = 5;
        abstract int classify(ImportHandle imp);
    }    
    private static final class DummyImportClassifier extends ImportClassifier {

        @Override
        int classify(ImportHandle imp) {
            String module = getModuleName(imp);
            if (module.equals("__future__")) {
                return FUTURE;
            }
            if (module.startsWith(".")) {
                return RELATIVE;
            }
            return OUR_CODE;
        }
    }
    private static class PathImportClassifier extends ImportClassifier {
        ISystemModulesManager manager;
        private IPythonNature nature;
        PathImportClassifier(IProject project) throws MisconfigurationException, PythonNatureWithoutProjectException {
            nature = PythonNature.getPythonNature(project);
            manager = nature.getProjectInterpreter().getModulesManager();
        }
        
        @Override
        int classify(ImportHandle imp) {
            String module = getModuleName(imp);
            if (module.equals("__future__")) {
                return FUTURE;
            }
            if (module.startsWith(".")) {
                return RELATIVE;
            }
            IModule mod = manager.getModule(module, nature, false);
            if (mod == null) {
                return OUR_CODE;
            }
            if (mod.getFile() != null && mod.getFile().getAbsolutePath().contains("site-packages")) {
                return THIRD_PARTY;
            }
            return SYSTEM;
        }

    }

    private static class Pep8ImportArranger extends ImportArranger {
        
       
        final ImportClassifier classifier;
        

        public Pep8ImportArranger(IDocument doc, boolean removeUnusedImports, String endLineDelim, IProject prj, String indentStr) {
            super(doc, removeUnusedImports, endLineDelim, indentStr);
            classifier  = getClassifier(prj); 
        }

        private ImportClassifier getClassifier(IProject p){
            if (p != null) {
                try {
                    return new PathImportClassifier(p);
                } catch (MisconfigurationException e) {
                } catch (PythonNatureWithoutProjectException e) {
                }
            }
            return new DummyImportClassifier();
        }


        @Override
        void perform() {
            if (ImportsPreferencesPage.getGroupImports())
                perform(true);
            perform(false);
        }


        @Override
        void sortImports(List<Tuple3<Integer, String, ImportHandle>> list) {
            Collections.sort(list, new Comparator<Tuple3<Integer, String, ImportHandle>>() {

                public int compare(Tuple3<Integer, String, ImportHandle> o1, Tuple3<Integer, String, ImportHandle> o2) {
                    
                    int class1 = classifier.classify(o1.o3);
                    int class2 = classifier.classify(o2.o3);
                    
                    if (class1 != class2) {
                        return class1 - class2;
                    }
                    
                    int rslt =  getModuleName(o1.o3).compareTo(getModuleName(o2.o3));
                    if (rslt != 0) {
                        return rslt;
                    }
                    return o1.o2.compareTo(o2.o2);
                }

            });
        }

        private int classification = -1;
        private boolean foundDocComment = false;
        @Override
        void writeImports(List<Tuple3<Integer, String, ImportHandle>> list, FastStringBuffer all) {
            super.writeImports(list, all);
            for (int i = endLineDelim.length();i>0;i--) {
                all.deleteFirst();
            }
        }

        @Override
        void beforeImport(Tuple3<Integer, String, ImportHandle> element, FastStringBuffer all) {
            int c = classifier.classify(element.o3);
            if (c != classification) {
               all.append(endLineDelim);
               classification = c;
            }
<<<<<<< HEAD
        });
        //ok, now we have to delete all lines with imports.
        for (Iterator<Tuple3<Integer, String, ImportHandle>> iter = list.iterator(); iter.hasNext();) {
            Tuple3<Integer, String, ImportHandle> element = iter.next();
            String s = element.o2;
            int i = org.python.pydev.shared_core.string.StringUtils.countLineBreaks(s);
            while (i >= 0) {
                PySelection.deleteLine(doc, (element.o1).intValue());
                i--;
=======
        }

        @Override
        void beforeImports(FastStringBuffer all) {
            if (foundDocComment) {
                all.append(this.endLineDelim);
>>>>>>> c805941a
            }
        }

        @Override
        void afterImports(FastStringBuffer all) {
            all.append(this.endLineDelim);
            all.append(this.endLineDelim);
        }
        @Override
        int insertImportsHere(int lineOfFirstOldImport) {
            return skipOverDocComment(lineOfFirstOldImport) - 1;
        }
        
        
        

        /**
         * 
         * This enum encapsulates the logic of the {@link ImportArranger#skipOverDocComment} method.
         * The order is significant, the matches method is called in order on
         * each value, until the value for the line in consideration is found.
         * @author jeremycarroll
         *
         */
        private enum SkipLineType {
            EndDocComment {
                @Override
                boolean matches(String line,SkipLineType startDocComment) {
                    return startDocComment.isEndDocComment(line.trim());
                }
                @Override
                boolean isEndDocComment(String nextLine) {
                    return true;
                }
            },
            MidDocComment {
                @Override
                boolean matches(String line,SkipLineType startDocComment) {
                    return !startDocComment.isDummy();
                }
            },
            SingleQuoteDocComment("'''"),
            DoubleQuoteDocComment("\"\"\""),
            BlankLine {
                @Override
                boolean matches(String line,SkipLineType startDocComment) {
                    return line.trim().isEmpty();
                }
            },
            Comment {
                @Override
                boolean matches(String line,SkipLineType startDocComment) {
                    return line.trim().startsWith("#");
                }
            },
            Code {
                @Override
                boolean matches(String line,SkipLineType startDocComment) {
                    // presupposes that others do not match!
                    return true;
                }
            },
            DummyHaventFoundStartDocComment {
                @Override
                boolean matches(String line,SkipLineType startDocComment) {
                    return false;
                }
                @Override
                boolean isDummy() {
                    return true;
                }
            },
            DummyHaveFoundEndDocComment {
                @Override
                boolean matches(String line,SkipLineType startDocComment) {
                    return false;
                }
                @Override
                boolean isDummy() {
                    return true;
                }
                @Override
                public boolean passedDocComment() {
                    return true;
                }
            };
            final String prefix;
            final boolean isStartDocComment;
            SkipLineType(String prefix,boolean isDocComment) {
                this.prefix = prefix;
                isStartDocComment = isDocComment;
            }
            SkipLineType() {
                this(null,false);
            }
            SkipLineType(String prefix) {
                this(prefix,true);
            }
            boolean matches(String line,SkipLineType startDocComment) {
                return line.startsWith(prefix);
            }
            boolean matchesStartAndEnd(String line) {
                if (prefix==null) {
                    return false;
                }
                line = line.trim();
                return line.length() >= 2*prefix.length() 
                        && line.startsWith(prefix)
                        && line.endsWith(prefix);
            }
            boolean isEndDocComment(String nextLine) {
                return isStartDocComment && nextLine.trim().endsWith(prefix);
            }
            boolean isDummy() {
                return false;
            }
            public boolean passedDocComment() {
                return false;
            }

        }
        
        private SkipLineType findLineType(String line, SkipLineType state) {
            for (SkipLineType slt: SkipLineType.values()) {
                if (slt.matches(line, state)) {
                    return slt;
                }
            }
            throw new IllegalStateException("No match");
        }

        private int skipOverDocComment(int firstOldImportLine) {
            try {
                SkipLineType parseState = SkipLineType.DummyHaventFoundStartDocComment;
                for (int l = firstOldImportLine; true; l++ ) {
                    IRegion lineInfo = doc.getLineInformation(l);
                    String line = doc.get(lineInfo.getOffset(),lineInfo.getLength());
                    SkipLineType slt = findLineType(line, parseState);
                    switch (slt) {
                        case MidDocComment:
                        case Comment:
                            break;
                        case Code:
                            if (!parseState.passedDocComment()) {
                                return firstOldImportLine;
                            } else {
                                foundDocComment = true;
                                return l;
                            }
                        case BlankLine:
                            // delete all blank lines in imports section of document
                            l--;
                            doc.replace(lineInfo.getOffset(),
                                    lineInfo.getLength()+endLineDelim.length(), 
                                    "");
                            break;
                        case DoubleQuoteDocComment:
                        case SingleQuoteDocComment:
                            if (slt.matchesStartAndEnd(line)) {
                                parseState = SkipLineType.DummyHaveFoundEndDocComment;
                            } else {
                                parseState = slt;
                            }
                            break;
                        case EndDocComment:
                            parseState = SkipLineType.DummyHaveFoundEndDocComment;
                            break;
                        default:
                            throw new IllegalStateException(slt.name()+" not expected");

                    }
                }
            } catch (BadLocationException e) {
            }
            return firstOldImportLine;
        }

    }



    private static class ImportArranger {
        
        @SuppressWarnings("serial")
        private class FromImportEntries extends ArrayList<ImportHandleInfo> {
            ArrayList<Tuple<String, String>> importsAndComments = new ArrayList<Tuple<String, String>>();
            ArrayList<Tuple<String, String>> importsAndNoComments = new ArrayList<Tuple<String, String>>();
            FastStringBuffer lastFromXXXImportWritten = new FastStringBuffer();
            FastStringBuffer line = new FastStringBuffer();
            private String from;
            private void checkForCommentsAfterImport() {
                //first, reorganize them in the order to be written (the ones with comments after the ones without)

                for (ImportHandleInfo v : FromImportEntries.this) {
                    List<String> importedStr = v.getImportedStr();
                    List<String> commentsForImports = v.getCommentsForImports();
                    for (int i = 0; i < importedStr.size(); i++) {
                        String importedString = importedStr.get(i).trim();
                        String comment = commentsForImports.get(i).trim();
                        boolean isWildImport = importedString.equals("*");
                        if (isWildImport) {
                            importsAndComments.clear();
                            importsAndNoComments.clear();
                        }
                        if (comment.length() > 0) {
                            importsAndComments.add(new Tuple<String, String>(importedString, comment));
                        } else {
                            importsAndNoComments.add(new Tuple<String, String>(importedString, comment));
                        }
                        if (isWildImport) {
                            return;
                        }
                    }
                }
            }
            public void setFrom(String from) {
                this.from = from;
            }
            public void arrangeAndAdd(FastStringBuffer all) {

                // TODO: this could be clarified further but ...
                //ok, it's all filled, let's start rewriting it!
                boolean firstInLine = true;
                line.clear();
                boolean addedParenForLine = false;

                //ok, write all the ones with comments after the ones without any comments (each one with comment
                //will be written as a new import)
                importsAndNoComments.addAll(importsAndComments);
                for (int i = 0; i < importsAndNoComments.size(); i++) {

                    Tuple<String, String> tuple = importsAndNoComments.get(i);

                    if (firstInLine) {
                        lastFromXXXImportWritten.clear();
                        lastFromXXXImportWritten.append("from ");
                        lastFromXXXImportWritten.append(from);
                        lastFromXXXImportWritten.append(" import ");
                        line.append(lastFromXXXImportWritten);
                    } else {
                        line.append(", ");
                    }

                    if (multilineImports) {
                        if (line.length() + tuple.o1.length() + tuple.o2.length() > maxCols) {
                            //we have to make the wrapping
                            if (breakWithParenthesis) {
                                if (!addedParenForLine) {
                                    line.insert(lastFromXXXImportWritten.length(), '(');
                                    addedParenForLine = true;
                                }
                                line.append(endLineDelim);
                                line.append(indentStr);
                            } else {
                                line.append('\\');
                                line.append(endLineDelim);
                                line.append(indentStr);
                            }
                            all.append(line);
                            line.clear();
                        }
                    }

                    line.append(tuple.o1);

                    if (addedParenForLine && i == importsAndNoComments.size()) {
                        addedParenForLine = false;
                        line.append(')');
                    }

                    firstInLine = false;

                    if (tuple.o2.length() > 0) {
                        if (addedParenForLine) {
                            addedParenForLine = false;
                            line.append(')');
                        }
                        line.append(' ');
                        line.append(tuple.o2);
                        line.append(endLineDelim);
                        all.append(line);
                        line.clear();
                        firstInLine = true;
                    }
                }

                if (!firstInLine) {
                    if (addedParenForLine) {
                        addedParenForLine = false;
                        line.append(')');
                    }
                    line.append(endLineDelim);
                    all.append(line);
                    line.clear();
                }
            }

        }
        final  IDocument doc;
        final  String endLineDelim;
        private final  String indentStr;
        private int lineForNewImports = -1;
        private final boolean multilineImports = ImportsPreferencesPage.getMultilineImports();
        private int maxCols = getMaxCols(multilineImports);
        private final boolean breakWithParenthesis = getBreakImportsWithParenthesis();
        private final boolean removeUnusedImports;
        public ImportArranger(IDocument doc, boolean removeUnusedImports, String endLineDelim, String indentStr) {
           this.doc = doc;
           this.endLineDelim = endLineDelim;
           this.indentStr = indentStr;
           this.removeUnusedImports = removeUnusedImports;
        }

        void perform() {
            perform(ImportsPreferencesPage.getGroupImports());
        }

        void perform(boolean groupFromImports) {
            List<Tuple3<Integer, String, ImportHandle>> list = collectImports();
            if (list.isEmpty()) {
                return;
            }
            int lineOfFirstOldImport = list.get(0).o1;
            
            deleteImports(list);
            
            lineForNewImports = insertImportsHere(lineOfFirstOldImport);
            
            if (this.removeUnusedImports) {
                pruneEmptyImports(list);
            }
            
            sortImports(list);


            //now, re-add the imports
            FastStringBuffer all = new FastStringBuffer();

            if (!groupFromImports) {
                writeImports(list, all);
            } else { //we have to group the imports!

                groupAndWriteImports(list, all);
            }

            PySelection.addLine(doc, endLineDelim, all.toString(), lineForNewImports);
            
        }

        private void pruneEmptyImports(List<Tuple3<Integer, String, ImportHandle>> list) {
            Iterator<Tuple3<Integer, String, ImportHandle>> it = list.iterator();
            while (it.hasNext()) {
                ImportHandle ih = it.next().o3;
                List<ImportHandleInfo> info = ih.getImportInfo();
                Iterator<ImportHandleInfo> itInfo = info.iterator();
                while (itInfo.hasNext()) {
                    if (itInfo.next().getImportedStr().isEmpty()) {
                        itInfo.remove();
                    }
                }
                if (info.size()==0) {
                    it.remove();
                }
            }
        }

        void writeImports(List<Tuple3<Integer, String, ImportHandle>> list, FastStringBuffer all) {
            beforeImports(all);
            //no grouping
            for (Iterator<Tuple3<Integer, String, ImportHandle>> iter = list.iterator(); iter.hasNext();) {
                Tuple3<Integer, String, ImportHandle> element = iter.next();
                beforeImport(element,all);
                all.append(element.o2);
                all.append(endLineDelim);
            }
            afterImports(all);
        }

        void beforeImports(FastStringBuffer all) {
        }

        void afterImports(FastStringBuffer all) {
        }

        void beforeImport(Tuple3<Integer, String, ImportHandle> element, FastStringBuffer all) {
            // do nothing
        }

        int insertImportsHere(int lineOfFirstOldImport) {
            return lineOfFirstOldImport - 1;
        }
        

        private void groupAndWriteImports(List<Tuple3<Integer, String, ImportHandle>> list, FastStringBuffer all) {
            //import from to the imports that should be grouped given its 'from'
            TreeMap<String, FromImportEntries> importsWithFrom = new TreeMap<String, FromImportEntries>(
                    new Comparator<String>() {

                        public int compare(String o1, String o2) {
                            Tuple<String, String> splitted1 = StringUtils.splitOnFirst(o1, '.');
                            Tuple<String, String> splitted2 = StringUtils.splitOnFirst(o2, '.');

                            boolean isFuture1 = splitted1.o1.equals("__future__");
                            boolean isFuture2 = splitted2.o1.equals("__future__");

                            if (isFuture1 != isFuture2) {
                                if (isFuture1) {
                                    return -1;
                                }
                                return 1;
                            }

                            return o1.compareTo(o2);
                        }
                    });
            List<ImportHandleInfo> importsWithoutFrom = new ArrayList<ImportHandleInfo>();

            fillImportStructures(list, importsWithFrom, importsWithoutFrom);


            Set<Entry<String, FromImportEntries>> entrySet = importsWithFrom.entrySet();

            for (Entry<String, FromImportEntries> entry : entrySet) {
                
                FromImportEntries value = entry.getValue();
                
                value.setFrom(entry.getKey());
                value.checkForCommentsAfterImport();
                value.arrangeAndAdd(all);
            }

            writeImportsWithoutFrom(all, importsWithoutFrom);
        }
        /**
         * Fills the import structure passed, so that the imports from will be grouped by the 'from' part and the regular
         * imports will be in a separate list.
         */
        private void fillImportStructures(List<Tuple3<Integer, String, ImportHandle>> list,
                TreeMap<String, FromImportEntries> importsWithFrom, List<ImportHandleInfo> importsWithoutFrom) {
            //fill the info
            for (Tuple3<Integer, String, ImportHandle> element: list) {

                List<ImportHandleInfo> importInfo = element.o3.getImportInfo();
                for (ImportHandleInfo importHandleInfo : importInfo) {
                    String fromImportStr = importHandleInfo.getFromImportStr();
                    if (fromImportStr == null) {
                        importsWithoutFrom.add(importHandleInfo);
                    } else {
                        FromImportEntries lst = importsWithFrom.get(fromImportStr);
                        if (lst == null) {
                            lst = new FromImportEntries();
                            importsWithFrom.put(fromImportStr, lst);
                        }
                        lst.add(importHandleInfo);
                    }
                }
            }
        }
        void sortImports(List<Tuple3<Integer, String, ImportHandle>> list) {
            Collections.sort(list, new Comparator<Tuple3<Integer, String, ImportHandle>>() {

                public int compare(Tuple3<Integer, String, ImportHandle> o1, Tuple3<Integer, String, ImportHandle> o2) {
                    //When it's __future__, it has to appear before the others.
                    List<ImportHandleInfo> info1 = o1.o3.getImportInfo();
                    List<ImportHandleInfo> info2 = o2.o3.getImportInfo();
                    boolean isFuture1 = getIsFuture(info1);
                    boolean isFuture2 = getIsFuture(info2);
                    if (isFuture1 && !isFuture2) {
                        return -1;
                    }
                    if (!isFuture1 && isFuture2) {
                        return 1;
                    }
                    return o1.o2.compareTo(o2.o2);
                }

                private boolean getIsFuture(List<ImportHandleInfo> info1) {
                    String from1 = null;
                    if (info1.size() > 0) {
                        from1 = info1.get(0).getFromImportStr();
                    }
                    boolean isFuture = from1 != null && from1.equals("__future__");
                    return isFuture;
                }
            });
        }

        private void deleteImports(List<Tuple3<Integer, String, ImportHandle>> list) {
            //sort in inverse order (for removal of the string of the document).
            Collections.sort(list, new Comparator<Tuple3<Integer, String, ImportHandle>>() {

                public int compare(Tuple3<Integer, String, ImportHandle> o1, Tuple3<Integer, String, ImportHandle> o2) {
                    return o2.o1.compareTo(o1.o1);
                }
            });
            //ok, now we have to delete all lines with imports.
            for (Iterator<Tuple3<Integer, String, ImportHandle>> iter = list.iterator(); iter.hasNext();) {
                Tuple3<Integer, String, ImportHandle> element = iter.next();
                String s = element.o2;
                int i = com.aptana.shared_core.string.StringUtils.countLineBreaks(s);
                while (i >= 0) {
                    PySelection.deleteLine(doc, (element.o1).intValue());
                    i--;
                }
            }
        }

        final List<Tuple3<Integer, String, ImportHandle>> collectImports() {
           
            List<Tuple3<Integer, String, ImportHandle>> list = new ArrayList<Tuple3<Integer, String, ImportHandle>>();
            //Gather imports in a structure we can work on.
            PyImportsHandling pyImportsHandling = new PyImportsHandling(doc,true,this.removeUnusedImports);
            for (ImportHandle imp : pyImportsHandling) {
                
                list.add(new Tuple3<Integer, String, ImportHandle>(imp.startFoundLine, imp.importFound, imp));
            }
            return list;
        }
        /**
         * Write the imports that don't have a 'from' in the beggining (regular imports)
         */
        private void writeImportsWithoutFrom(FastStringBuffer all,
                List<ImportHandleInfo> importsWithoutFrom) {
            //now, write the regular imports (no wrapping or tabbing here)
            for (ImportHandleInfo info : importsWithoutFrom) {

                List<String> importedStr = info.getImportedStr();
                List<String> commentsForImports = info.getCommentsForImports();
                for (int i = 0; i < importedStr.size(); i++) {
                    all.append("import ");
                    String importedString = importedStr.get(i);
                    String comment = commentsForImports.get(i);
                    all.append(importedString);
                    if (comment.length() > 0) {
                        all.append(' ');
                        all.append(comment);
                    }
                    all.append(endLineDelim);
                }
            }
        }
    }

    /**
     * @see org.eclipse.ui.IActionDelegate#run(org.eclipse.jface.action.IAction)
     */
    public void run(IAction action) {
        try {
            if (!canModifyEditor()) {
                return;
            }

            PyEdit pyEdit = getPyEdit();

            PySelection ps = new PySelection(pyEdit);
            final IDocument doc = ps.getDoc();
            if (ps.getStartLineIndex() == ps.getEndLineIndex()) {
                organizeImports(pyEdit, doc, null, ps);
            } else {
                String endLineDelim = ps.getEndLineDelim();
                DocumentRewriteSession session = startWrite(doc);
                performSimpleSort(doc, endLineDelim, ps.getStartLineIndex(), ps.getEndLineIndex());
                endWrite(doc, session);
            }
        } catch (Exception e) {
            Log.log(e);
            beep(e);
        }
    }

    @SuppressWarnings("unchecked")
    private void organizeImports(PyEdit edit, final IDocument doc, IFile f, PySelection ps) {
        DocumentRewriteSession session = null;
        try {
            String endLineDelim = ps.getEndLineDelim();
            List<IOrganizeImports> participants = null;
            if (f == null) {
                // organizing single file ...
                //let's see if someone wants to make a better implementation in another plugin...
                participants = ExtensionHelper.getParticipants(ExtensionHelper.PYDEV_ORGANIZE_IMPORTS);

                for (IOrganizeImports organizeImports : participants) {
                    if (!organizeImports.beforePerformArrangeImports(ps, edit, f)) {
                        return;
                    }
                }
            }

            String indentStr = edit != null ? 
                    edit.getIndentPrefs().getIndentationString(): 
                        DefaultIndentPrefs.get().getIndentationString();
            session = startWrite(doc);

            boolean removeUnusedImports = ImportsPreferencesPage.getDeleteUnusedImports();
            boolean pep8 = ImportsPreferencesPage.getPep8Imports();
            
            if (removeUnusedImports) {
                new OrganizeImportsFixesUnused().beforePerformArrangeImports(ps, edit, f);
            }
            
            if (pep8) {
                if (f == null) {
                    f = edit.getIFile();
                }
                IProject p = f != null ? f.getProject() : null;
                pep8PerformArrangeImports(doc, removeUnusedImports, endLineDelim, p ,indentStr);
            } else {
                performArrangeImports(doc, removeUnusedImports, endLineDelim, indentStr);
            }

            if (participants != null) {
                for (IOrganizeImports organizeImports : participants) {
                    organizeImports.afterPerformArrangeImports(ps, edit);
                }
            }
        } finally {
            if (session != null) {
                endWrite(doc, session);
            }
        }
    }

    private static String getModuleName(ImportHandle imp) {
        String module = imp.getImportInfo().get(0).getFromImportStr();
        if (module == null) {
            module = imp.getImportInfo().get(0).getImportedStr().get(0);
        }
        return module;
    }

    /**
     * Stop a rewrite session
     */
    private void endWrite(IDocument doc, DocumentRewriteSession session) {
        if (doc instanceof IDocumentExtension4) {
            IDocumentExtension4 d = (IDocumentExtension4) doc;
            d.stopRewriteSession(session);
        }
    }

    /**
     * Starts a rewrite session (keep things in a single undo/redo)
     */
    private DocumentRewriteSession startWrite(IDocument doc) {
        if (doc instanceof IDocumentExtension4) {
            IDocumentExtension4 d = (IDocumentExtension4) doc;
            return d.startRewriteSession(DocumentRewriteSessionType.UNRESTRICTED);
        }
        return null;
    }

    /**
     * Actually does the action in the document. Public for testing.
     * 
     * @param doc
     * @param removeUnusedImports 
     * @param endLineDelim
     */
    public static void performArrangeImports(IDocument doc, boolean removeUnusedImports, String endLineDelim, String indentStr) {
        new ImportArranger(doc,removeUnusedImports, endLineDelim,indentStr).perform();
    } 
    /**
     * Pep8 compliant version. Actually does the action in the document.
     * 
     * @param doc
     * @param removeUnusedImports 
     * @param endLineDelim
     */
    public static void pep8PerformArrangeImports(IDocument doc, boolean removeUnusedImports, String endLineDelim, IProject prj, String indentStr) {
        new Pep8ImportArranger(doc,removeUnusedImports, endLineDelim,prj, indentStr).perform();
    }





    /**
     * @return true if the imports should be split with parenthesis (instead of escaping)
     */
    private static boolean getBreakImportsWithParenthesis() {
        String breakIportMode = ImportsPreferencesPage.getBreakIportMode();
        boolean breakWithParenthesis = true;
        if (!breakIportMode.equals(ImportsPreferencesPage.BREAK_IMPORTS_MODE_PARENTHESIS)) {
            breakWithParenthesis = false;
        }
        return breakWithParenthesis;
    }

    /**
     * @return the maximum number of columns that may be available in a line.
     */
    private static int getMaxCols(boolean multilineImports) {
        int maxCols = 80;
        if (multilineImports) {
            if (PydevPlugin.getDefault() != null) {
                IPreferenceStore chainedPrefStore = PydevPrefs.getChainedPrefStore();
                maxCols = chainedPrefStore
                        .getInt(AbstractDecoratedTextEditorPreferenceConstants.EDITOR_PRINT_MARGIN_COLUMN);
            }
        } else {
            maxCols = Integer.MAX_VALUE;
        }
        return maxCols;
    }

    

    /**
     * Performs a simple sort without taking into account the actual contents of the selection (aside from lines
     * ending with '\' which are considered as a single line).
     * 
     * @param doc the document to be sorted
     * @param endLineDelim the delimiter to be used
     * @param startLine the first line where the sort should happen
     * @param endLine the last line where the sort should happen
     */
    public static void performSimpleSort(IDocument doc, String endLineDelim, int startLine, int endLine) {
        try {
            ArrayList<String> list = new ArrayList<String>();

            StringBuffer lastLine = null;
            for (int i = startLine; i <= endLine; i++) {

                String line = PySelection.getLine(doc, i);

                if (lastLine != null) {
                    int len = lastLine.length();
                    if (len > 0 && lastLine.charAt(len - 1) == '\\') {
                        lastLine.append(endLineDelim);
                        lastLine.append(line);
                    } else {
                        list.add(lastLine.toString());
                        lastLine = new StringBuffer(line);
                    }
                } else {
                    lastLine = new StringBuffer(line);
                }
            }

            if (lastLine != null) {
                list.add(lastLine.toString());
            }

            Collections.sort(list);
            StringBuffer all = new StringBuffer();
            for (Iterator<String> iter = list.iterator(); iter.hasNext();) {
<<<<<<< HEAD
                String element = (String) iter.next();
=======
                String element = iter.next();
>>>>>>> c805941a
                all.append(element);
                if (iter.hasNext())
                    all.append(endLineDelim);
            }

            int length = doc.getLineInformation(endLine).getLength();
            int endOffset = doc.getLineInformation(endLine).getOffset() + length;
            int startOffset = doc.getLineInformation(startLine).getOffset();

            doc.replace(startOffset, endOffset - startOffset, all.toString());

        } catch (BadLocationException e) {
            Log.log(e);
        }

    }

    /**
     * Used by legacy tests.
     * @param doc
     * @param endLineDelim
     * @param indentStr
     */
    public static void performArrangeImports(Document doc, String endLineDelim, String indentStr) {
        performArrangeImports(doc,false,endLineDelim, indentStr);
    }

    public void formatAll(IDocument doc, IPyEdit edit, IFile f, boolean isOpenedFile, boolean throwSyntaxError)
            throws SyntaxErrorException {
        organizeImports((PyEdit)edit, doc, f, new PySelection(doc));
    }

    public void formatSelection(IDocument doc, int[] regionsToFormat, IPyEdit edit, PySelection ps) {
        throw new UnsupportedOperationException();
    }
}<|MERGE_RESOLUTION|>--- conflicted
+++ resolved
@@ -12,6 +12,7 @@
  */
 package org.python.pydev.editor.actions;
 
+import java.io.File;
 import java.util.ArrayList;
 import java.util.Collections;
 import java.util.Comparator;
@@ -34,16 +35,12 @@
 import org.eclipse.jface.text.IRegion;
 import org.eclipse.ui.texteditor.AbstractDecoratedTextEditorPreferenceConstants;
 import org.python.pydev.core.ExtensionHelper;
-<<<<<<< HEAD
-=======
 import org.python.pydev.core.IModule;
 import org.python.pydev.core.IPyEdit;
 import org.python.pydev.core.IPythonNature;
 import org.python.pydev.core.ISystemModulesManager;
 import org.python.pydev.core.MisconfigurationException;
 import org.python.pydev.core.PythonNatureWithoutProjectException;
-import org.python.pydev.core.Tuple3;
->>>>>>> c805941a
 import org.python.pydev.core.docutils.ImportHandle;
 import org.python.pydev.core.docutils.ImportHandle.ImportHandleInfo;
 import org.python.pydev.core.docutils.PyImportsHandling;
@@ -66,7 +63,6 @@
  * @author Fabio Zadrozny, Jeremy J. Carroll
  */
 public class PyOrganizeImports extends PyAction implements IFormatter {
-    
 
     private static abstract class ImportClassifier {
         static final int SYSTEM = 1;
@@ -74,8 +70,10 @@
         static final int OUR_CODE = 3;
         static final int RELATIVE = 4;
         static final int FUTURE = 5;
+
         abstract int classify(ImportHandle imp);
-    }    
+    }
+
     private static final class DummyImportClassifier extends ImportClassifier {
 
         @Override
@@ -90,14 +88,18 @@
             return OUR_CODE;
         }
     }
+
     private static class PathImportClassifier extends ImportClassifier {
         ISystemModulesManager manager;
         private IPythonNature nature;
+
         PathImportClassifier(IProject project) throws MisconfigurationException, PythonNatureWithoutProjectException {
             nature = PythonNature.getPythonNature(project);
-            manager = nature.getProjectInterpreter().getModulesManager();
-        }
-        
+            if (nature != null) {
+                manager = nature.getProjectInterpreter().getModulesManager();
+            }
+        }
+
         @Override
         int classify(ImportHandle imp) {
             String module = getModuleName(imp);
@@ -107,11 +109,16 @@
             if (module.startsWith(".")) {
                 return RELATIVE;
             }
+            if (manager == null) {
+                return OUR_CODE;
+            }
             IModule mod = manager.getModule(module, nature, false);
             if (mod == null) {
                 return OUR_CODE;
             }
-            if (mod.getFile() != null && mod.getFile().getAbsolutePath().contains("site-packages")) {
+            File file = mod.getFile();
+            //Not sure I like this approach, but couldn't come up with anything better.
+            if (file != null && file.getAbsolutePath().contains("site-packages")) {
                 return THIRD_PARTY;
             }
             return SYSTEM;
@@ -120,17 +127,16 @@
     }
 
     private static class Pep8ImportArranger extends ImportArranger {
-        
-       
+
         final ImportClassifier classifier;
-        
-
-        public Pep8ImportArranger(IDocument doc, boolean removeUnusedImports, String endLineDelim, IProject prj, String indentStr) {
+
+        public Pep8ImportArranger(IDocument doc, boolean removeUnusedImports, String endLineDelim, IProject prj,
+                String indentStr) {
             super(doc, removeUnusedImports, endLineDelim, indentStr);
-            classifier  = getClassifier(prj); 
-        }
-
-        private ImportClassifier getClassifier(IProject p){
+            classifier = getClassifier(prj);
+        }
+
+        private ImportClassifier getClassifier(IProject p) {
             if (p != null) {
                 try {
                     return new PathImportClassifier(p);
@@ -141,29 +147,28 @@
             return new DummyImportClassifier();
         }
 
-
         @Override
         void perform() {
-            if (ImportsPreferencesPage.getGroupImports())
+            if (ImportsPreferencesPage.getGroupImports()) {
                 perform(true);
+            }
             perform(false);
         }
-
 
         @Override
         void sortImports(List<Tuple3<Integer, String, ImportHandle>> list) {
             Collections.sort(list, new Comparator<Tuple3<Integer, String, ImportHandle>>() {
 
                 public int compare(Tuple3<Integer, String, ImportHandle> o1, Tuple3<Integer, String, ImportHandle> o2) {
-                    
+
                     int class1 = classifier.classify(o1.o3);
                     int class2 = classifier.classify(o2.o3);
-                    
+
                     if (class1 != class2) {
                         return class1 - class2;
                     }
-                    
-                    int rslt =  getModuleName(o1.o3).compareTo(getModuleName(o2.o3));
+
+                    int rslt = getModuleName(o1.o3).compareTo(getModuleName(o2.o3));
                     if (rslt != 0) {
                         return rslt;
                     }
@@ -175,10 +180,11 @@
 
         private int classification = -1;
         private boolean foundDocComment = false;
+
         @Override
         void writeImports(List<Tuple3<Integer, String, ImportHandle>> list, FastStringBuffer all) {
             super.writeImports(list, all);
-            for (int i = endLineDelim.length();i>0;i--) {
+            for (int i = endLineDelim.length(); i > 0; i--) {
                 all.deleteFirst();
             }
         }
@@ -187,27 +193,15 @@
         void beforeImport(Tuple3<Integer, String, ImportHandle> element, FastStringBuffer all) {
             int c = classifier.classify(element.o3);
             if (c != classification) {
-               all.append(endLineDelim);
-               classification = c;
-            }
-<<<<<<< HEAD
-        });
-        //ok, now we have to delete all lines with imports.
-        for (Iterator<Tuple3<Integer, String, ImportHandle>> iter = list.iterator(); iter.hasNext();) {
-            Tuple3<Integer, String, ImportHandle> element = iter.next();
-            String s = element.o2;
-            int i = org.python.pydev.shared_core.string.StringUtils.countLineBreaks(s);
-            while (i >= 0) {
-                PySelection.deleteLine(doc, (element.o1).intValue());
-                i--;
-=======
+                all.append(endLineDelim);
+                classification = c;
+            }
         }
 
         @Override
         void beforeImports(FastStringBuffer all) {
             if (foundDocComment) {
                 all.append(this.endLineDelim);
->>>>>>> c805941a
             }
         }
 
@@ -216,13 +210,11 @@
             all.append(this.endLineDelim);
             all.append(this.endLineDelim);
         }
+
         @Override
         int insertImportsHere(int lineOfFirstOldImport) {
             return skipOverDocComment(lineOfFirstOldImport) - 1;
         }
-        
-        
-        
 
         /**
          * 
@@ -235,9 +227,10 @@
         private enum SkipLineType {
             EndDocComment {
                 @Override
-                boolean matches(String line,SkipLineType startDocComment) {
+                boolean matches(String line, SkipLineType startDocComment) {
                     return startDocComment.isEndDocComment(line.trim());
                 }
+
                 @Override
                 boolean isEndDocComment(String nextLine) {
                     return true;
@@ -245,7 +238,7 @@
             },
             MidDocComment {
                 @Override
-                boolean matches(String line,SkipLineType startDocComment) {
+                boolean matches(String line, SkipLineType startDocComment) {
                     return !startDocComment.isDummy();
                 }
             },
@@ -253,28 +246,29 @@
             DoubleQuoteDocComment("\"\"\""),
             BlankLine {
                 @Override
-                boolean matches(String line,SkipLineType startDocComment) {
+                boolean matches(String line, SkipLineType startDocComment) {
                     return line.trim().isEmpty();
                 }
             },
             Comment {
                 @Override
-                boolean matches(String line,SkipLineType startDocComment) {
+                boolean matches(String line, SkipLineType startDocComment) {
                     return line.trim().startsWith("#");
                 }
             },
             Code {
                 @Override
-                boolean matches(String line,SkipLineType startDocComment) {
+                boolean matches(String line, SkipLineType startDocComment) {
                     // presupposes that others do not match!
                     return true;
                 }
             },
             DummyHaventFoundStartDocComment {
                 @Override
-                boolean matches(String line,SkipLineType startDocComment) {
+                boolean matches(String line, SkipLineType startDocComment) {
                     return false;
                 }
+
                 @Override
                 boolean isDummy() {
                     return true;
@@ -282,13 +276,15 @@
             },
             DummyHaveFoundEndDocComment {
                 @Override
-                boolean matches(String line,SkipLineType startDocComment) {
+                boolean matches(String line, SkipLineType startDocComment) {
                     return false;
                 }
+
                 @Override
                 boolean isDummy() {
                     return true;
                 }
+
                 @Override
                 public boolean passedDocComment() {
                     return true;
@@ -296,42 +292,50 @@
             };
             final String prefix;
             final boolean isStartDocComment;
-            SkipLineType(String prefix,boolean isDocComment) {
+
+            SkipLineType(String prefix, boolean isDocComment) {
                 this.prefix = prefix;
                 isStartDocComment = isDocComment;
             }
+
             SkipLineType() {
-                this(null,false);
-            }
+                this(null, false);
+            }
+
             SkipLineType(String prefix) {
-                this(prefix,true);
-            }
-            boolean matches(String line,SkipLineType startDocComment) {
+                this(prefix, true);
+            }
+
+            boolean matches(String line, SkipLineType startDocComment) {
                 return line.startsWith(prefix);
             }
+
             boolean matchesStartAndEnd(String line) {
-                if (prefix==null) {
+                if (prefix == null) {
                     return false;
                 }
                 line = line.trim();
-                return line.length() >= 2*prefix.length() 
+                return line.length() >= 2 * prefix.length()
                         && line.startsWith(prefix)
                         && line.endsWith(prefix);
             }
+
             boolean isEndDocComment(String nextLine) {
                 return isStartDocComment && nextLine.trim().endsWith(prefix);
             }
+
             boolean isDummy() {
                 return false;
             }
+
             public boolean passedDocComment() {
                 return false;
             }
 
         }
-        
+
         private SkipLineType findLineType(String line, SkipLineType state) {
-            for (SkipLineType slt: SkipLineType.values()) {
+            for (SkipLineType slt : SkipLineType.values()) {
                 if (slt.matches(line, state)) {
                     return slt;
                 }
@@ -342,9 +346,9 @@
         private int skipOverDocComment(int firstOldImportLine) {
             try {
                 SkipLineType parseState = SkipLineType.DummyHaventFoundStartDocComment;
-                for (int l = firstOldImportLine; true; l++ ) {
+                for (int l = firstOldImportLine; true; l++) {
                     IRegion lineInfo = doc.getLineInformation(l);
-                    String line = doc.get(lineInfo.getOffset(),lineInfo.getLength());
+                    String line = doc.get(lineInfo.getOffset(), lineInfo.getLength());
                     SkipLineType slt = findLineType(line, parseState);
                     switch (slt) {
                         case MidDocComment:
@@ -361,7 +365,7 @@
                             // delete all blank lines in imports section of document
                             l--;
                             doc.replace(lineInfo.getOffset(),
-                                    lineInfo.getLength()+endLineDelim.length(), 
+                                    lineInfo.getLength() + endLineDelim.length(),
                                     "");
                             break;
                         case DoubleQuoteDocComment:
@@ -376,7 +380,7 @@
                             parseState = SkipLineType.DummyHaveFoundEndDocComment;
                             break;
                         default:
-                            throw new IllegalStateException(slt.name()+" not expected");
+                            throw new IllegalStateException(slt.name() + " not expected");
 
                     }
                 }
@@ -387,10 +391,8 @@
 
     }
 
-
-
     private static class ImportArranger {
-        
+
         @SuppressWarnings("serial")
         private class FromImportEntries extends ArrayList<ImportHandleInfo> {
             ArrayList<Tuple<String, String>> importsAndComments = new ArrayList<Tuple<String, String>>();
@@ -398,6 +400,7 @@
             FastStringBuffer lastFromXXXImportWritten = new FastStringBuffer();
             FastStringBuffer line = new FastStringBuffer();
             private String from;
+
             private void checkForCommentsAfterImport() {
                 //first, reorganize them in the order to be written (the ones with comments after the ones without)
 
@@ -423,9 +426,11 @@
                     }
                 }
             }
+
             public void setFrom(String from) {
                 this.from = from;
             }
+
             public void arrangeAndAdd(FastStringBuffer all) {
 
                 // TODO: this could be clarified further but ...
@@ -506,19 +511,21 @@
             }
 
         }
-        final  IDocument doc;
-        final  String endLineDelim;
-        private final  String indentStr;
+
+        final IDocument doc;
+        final String endLineDelim;
+        private final String indentStr;
         private int lineForNewImports = -1;
         private final boolean multilineImports = ImportsPreferencesPage.getMultilineImports();
         private int maxCols = getMaxCols(multilineImports);
         private final boolean breakWithParenthesis = getBreakImportsWithParenthesis();
         private final boolean removeUnusedImports;
+
         public ImportArranger(IDocument doc, boolean removeUnusedImports, String endLineDelim, String indentStr) {
-           this.doc = doc;
-           this.endLineDelim = endLineDelim;
-           this.indentStr = indentStr;
-           this.removeUnusedImports = removeUnusedImports;
+            this.doc = doc;
+            this.endLineDelim = endLineDelim;
+            this.indentStr = indentStr;
+            this.removeUnusedImports = removeUnusedImports;
         }
 
         void perform() {
@@ -531,17 +538,16 @@
                 return;
             }
             int lineOfFirstOldImport = list.get(0).o1;
-            
+
             deleteImports(list);
-            
+
             lineForNewImports = insertImportsHere(lineOfFirstOldImport);
-            
+
             if (this.removeUnusedImports) {
                 pruneEmptyImports(list);
             }
-            
+
             sortImports(list);
-
 
             //now, re-add the imports
             FastStringBuffer all = new FastStringBuffer();
@@ -554,7 +560,7 @@
             }
 
             PySelection.addLine(doc, endLineDelim, all.toString(), lineForNewImports);
-            
+
         }
 
         private void pruneEmptyImports(List<Tuple3<Integer, String, ImportHandle>> list) {
@@ -568,7 +574,7 @@
                         itInfo.remove();
                     }
                 }
-                if (info.size()==0) {
+                if (info.size() == 0) {
                     it.remove();
                 }
             }
@@ -579,7 +585,7 @@
             //no grouping
             for (Iterator<Tuple3<Integer, String, ImportHandle>> iter = list.iterator(); iter.hasNext();) {
                 Tuple3<Integer, String, ImportHandle> element = iter.next();
-                beforeImport(element,all);
+                beforeImport(element, all);
                 all.append(element.o2);
                 all.append(endLineDelim);
             }
@@ -599,7 +605,6 @@
         int insertImportsHere(int lineOfFirstOldImport) {
             return lineOfFirstOldImport - 1;
         }
-        
 
         private void groupAndWriteImports(List<Tuple3<Integer, String, ImportHandle>> list, FastStringBuffer all) {
             //import from to the imports that should be grouped given its 'from'
@@ -627,13 +632,12 @@
 
             fillImportStructures(list, importsWithFrom, importsWithoutFrom);
 
-
             Set<Entry<String, FromImportEntries>> entrySet = importsWithFrom.entrySet();
 
             for (Entry<String, FromImportEntries> entry : entrySet) {
-                
+
                 FromImportEntries value = entry.getValue();
-                
+
                 value.setFrom(entry.getKey());
                 value.checkForCommentsAfterImport();
                 value.arrangeAndAdd(all);
@@ -641,6 +645,7 @@
 
             writeImportsWithoutFrom(all, importsWithoutFrom);
         }
+
         /**
          * Fills the import structure passed, so that the imports from will be grouped by the 'from' part and the regular
          * imports will be in a separate list.
@@ -648,7 +653,7 @@
         private void fillImportStructures(List<Tuple3<Integer, String, ImportHandle>> list,
                 TreeMap<String, FromImportEntries> importsWithFrom, List<ImportHandleInfo> importsWithoutFrom) {
             //fill the info
-            for (Tuple3<Integer, String, ImportHandle> element: list) {
+            for (Tuple3<Integer, String, ImportHandle> element : list) {
 
                 List<ImportHandleInfo> importInfo = element.o3.getImportInfo();
                 for (ImportHandleInfo importHandleInfo : importInfo) {
@@ -666,6 +671,7 @@
                 }
             }
         }
+
         void sortImports(List<Tuple3<Integer, String, ImportHandle>> list) {
             Collections.sort(list, new Comparator<Tuple3<Integer, String, ImportHandle>>() {
 
@@ -707,7 +713,7 @@
             for (Iterator<Tuple3<Integer, String, ImportHandle>> iter = list.iterator(); iter.hasNext();) {
                 Tuple3<Integer, String, ImportHandle> element = iter.next();
                 String s = element.o2;
-                int i = com.aptana.shared_core.string.StringUtils.countLineBreaks(s);
+                int i = StringUtils.countLineBreaks(s);
                 while (i >= 0) {
                     PySelection.deleteLine(doc, (element.o1).intValue());
                     i--;
@@ -716,16 +722,17 @@
         }
 
         final List<Tuple3<Integer, String, ImportHandle>> collectImports() {
-           
+
             List<Tuple3<Integer, String, ImportHandle>> list = new ArrayList<Tuple3<Integer, String, ImportHandle>>();
             //Gather imports in a structure we can work on.
-            PyImportsHandling pyImportsHandling = new PyImportsHandling(doc,true,this.removeUnusedImports);
+            PyImportsHandling pyImportsHandling = new PyImportsHandling(doc, true, this.removeUnusedImports);
             for (ImportHandle imp : pyImportsHandling) {
-                
+
                 list.add(new Tuple3<Integer, String, ImportHandle>(imp.startFoundLine, imp.importFound, imp));
             }
             return list;
         }
+
         /**
          * Write the imports that don't have a 'from' in the beggining (regular imports)
          */
@@ -781,39 +788,39 @@
     @SuppressWarnings("unchecked")
     private void organizeImports(PyEdit edit, final IDocument doc, IFile f, PySelection ps) {
         DocumentRewriteSession session = null;
+        String endLineDelim = ps.getEndLineDelim();
+        List<IOrganizeImports> participants = null;
+        if (f == null) {
+            // organizing single file ...
+            //let's see if someone wants to make a better implementation in another plugin...
+            participants = ExtensionHelper.getParticipants(ExtensionHelper.PYDEV_ORGANIZE_IMPORTS);
+
+            for (IOrganizeImports organizeImports : participants) {
+                if (!organizeImports.beforePerformArrangeImports(ps, edit, f)) {
+                    return;
+                }
+            }
+        }
+
+        String indentStr = edit != null ?
+                edit.getIndentPrefs().getIndentationString() :
+                DefaultIndentPrefs.get().getIndentationString();
+        session = startWrite(doc);
         try {
-            String endLineDelim = ps.getEndLineDelim();
-            List<IOrganizeImports> participants = null;
-            if (f == null) {
-                // organizing single file ...
-                //let's see if someone wants to make a better implementation in another plugin...
-                participants = ExtensionHelper.getParticipants(ExtensionHelper.PYDEV_ORGANIZE_IMPORTS);
-
-                for (IOrganizeImports organizeImports : participants) {
-                    if (!organizeImports.beforePerformArrangeImports(ps, edit, f)) {
-                        return;
-                    }
-                }
-            }
-
-            String indentStr = edit != null ? 
-                    edit.getIndentPrefs().getIndentationString(): 
-                        DefaultIndentPrefs.get().getIndentationString();
-            session = startWrite(doc);
 
             boolean removeUnusedImports = ImportsPreferencesPage.getDeleteUnusedImports();
             boolean pep8 = ImportsPreferencesPage.getPep8Imports();
-            
+
             if (removeUnusedImports) {
                 new OrganizeImportsFixesUnused().beforePerformArrangeImports(ps, edit, f);
             }
-            
+
             if (pep8) {
                 if (f == null) {
                     f = edit.getIFile();
                 }
                 IProject p = f != null ? f.getProject() : null;
-                pep8PerformArrangeImports(doc, removeUnusedImports, endLineDelim, p ,indentStr);
+                pep8PerformArrangeImports(doc, removeUnusedImports, endLineDelim, p, indentStr);
             } else {
                 performArrangeImports(doc, removeUnusedImports, endLineDelim, indentStr);
             }
@@ -866,9 +873,11 @@
      * @param removeUnusedImports 
      * @param endLineDelim
      */
-    public static void performArrangeImports(IDocument doc, boolean removeUnusedImports, String endLineDelim, String indentStr) {
-        new ImportArranger(doc,removeUnusedImports, endLineDelim,indentStr).perform();
-    } 
+    public static void performArrangeImports(IDocument doc, boolean removeUnusedImports, String endLineDelim,
+            String indentStr) {
+        new ImportArranger(doc, removeUnusedImports, endLineDelim, indentStr).perform();
+    }
+
     /**
      * Pep8 compliant version. Actually does the action in the document.
      * 
@@ -876,13 +885,10 @@
      * @param removeUnusedImports 
      * @param endLineDelim
      */
-    public static void pep8PerformArrangeImports(IDocument doc, boolean removeUnusedImports, String endLineDelim, IProject prj, String indentStr) {
-        new Pep8ImportArranger(doc,removeUnusedImports, endLineDelim,prj, indentStr).perform();
-    }
-
-
-
-
+    public static void pep8PerformArrangeImports(IDocument doc, boolean removeUnusedImports, String endLineDelim,
+            IProject prj, String indentStr) {
+        new Pep8ImportArranger(doc, removeUnusedImports, endLineDelim, prj, indentStr).perform();
+    }
 
     /**
      * @return true if the imports should be split with parenthesis (instead of escaping)
@@ -912,8 +918,6 @@
         }
         return maxCols;
     }
-
-    
 
     /**
      * Performs a simple sort without taking into account the actual contents of the selection (aside from lines
@@ -954,14 +958,11 @@
             Collections.sort(list);
             StringBuffer all = new StringBuffer();
             for (Iterator<String> iter = list.iterator(); iter.hasNext();) {
-<<<<<<< HEAD
-                String element = (String) iter.next();
-=======
                 String element = iter.next();
->>>>>>> c805941a
                 all.append(element);
-                if (iter.hasNext())
+                if (iter.hasNext()) {
                     all.append(endLineDelim);
+                }
             }
 
             int length = doc.getLineInformation(endLine).getLength();
@@ -983,12 +984,12 @@
      * @param indentStr
      */
     public static void performArrangeImports(Document doc, String endLineDelim, String indentStr) {
-        performArrangeImports(doc,false,endLineDelim, indentStr);
+        performArrangeImports(doc, false, endLineDelim, indentStr);
     }
 
     public void formatAll(IDocument doc, IPyEdit edit, IFile f, boolean isOpenedFile, boolean throwSyntaxError)
             throws SyntaxErrorException {
-        organizeImports((PyEdit)edit, doc, f, new PySelection(doc));
+        organizeImports((PyEdit) edit, doc, f, new PySelection(doc));
     }
 
     public void formatSelection(IDocument doc, int[] regionsToFormat, IPyEdit edit, PySelection ps) {
