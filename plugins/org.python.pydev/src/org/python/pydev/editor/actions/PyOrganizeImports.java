--- conflicted
+++ resolved
@@ -34,16 +34,12 @@
 import org.eclipse.jface.text.IRegion;
 import org.eclipse.ui.texteditor.AbstractDecoratedTextEditorPreferenceConstants;
 import org.python.pydev.core.ExtensionHelper;
-<<<<<<< HEAD
-=======
 import org.python.pydev.core.IModule;
 import org.python.pydev.core.IPyEdit;
 import org.python.pydev.core.IPythonNature;
 import org.python.pydev.core.ISystemModulesManager;
 import org.python.pydev.core.MisconfigurationException;
 import org.python.pydev.core.PythonNatureWithoutProjectException;
-import org.python.pydev.core.Tuple3;
->>>>>>> c805941a
 import org.python.pydev.core.docutils.ImportHandle;
 import org.python.pydev.core.docutils.ImportHandle.ImportHandleInfo;
 import org.python.pydev.core.docutils.PyImportsHandling;
@@ -75,7 +71,13 @@
         static final int RELATIVE = 4;
         static final int FUTURE = 5;
         abstract int classify(ImportHandle imp);
-    }    
+    }
+    
+    private static abstract class ImportType {
+        static final int IMPORT = 1;
+        static final int FROM = 2;
+    }
+    
     private static final class DummyImportClassifier extends ImportClassifier {
 
         @Override
@@ -163,6 +165,16 @@
                         return class1 - class2;
                     }
                     
+                    if (ImportsPreferencesPage.getSortFromImportsFirst())
+                    {
+                        int type1 = getImportType(o1.o3);
+                        int type2 = getImportType(o2.o3);
+                        if (type1 != type2)
+                        {
+                            return type2 - type1;
+                        }
+                    }
+                    
                     int rslt =  getModuleName(o1.o3).compareTo(getModuleName(o2.o3));
                     if (rslt != 0) {
                         return rslt;
@@ -190,24 +202,12 @@
                all.append(endLineDelim);
                classification = c;
             }
-<<<<<<< HEAD
-        });
-        //ok, now we have to delete all lines with imports.
-        for (Iterator<Tuple3<Integer, String, ImportHandle>> iter = list.iterator(); iter.hasNext();) {
-            Tuple3<Integer, String, ImportHandle> element = iter.next();
-            String s = element.o2;
-            int i = org.python.pydev.shared_core.string.StringUtils.countLineBreaks(s);
-            while (i >= 0) {
-                PySelection.deleteLine(doc, (element.o1).intValue());
-                i--;
-=======
         }
 
         @Override
         void beforeImports(FastStringBuffer all) {
             if (foundDocComment) {
                 all.append(this.endLineDelim);
->>>>>>> c805941a
             }
         }
 
@@ -707,7 +707,7 @@
             for (Iterator<Tuple3<Integer, String, ImportHandle>> iter = list.iterator(); iter.hasNext();) {
                 Tuple3<Integer, String, ImportHandle> element = iter.next();
                 String s = element.o2;
-                int i = com.aptana.shared_core.string.StringUtils.countLineBreaks(s);
+                int i = org.python.pydev.shared_core.string.StringUtils.countLineBreaks(s);
                 while (i >= 0) {
                     PySelection.deleteLine(doc, (element.o1).intValue());
                     i--;
@@ -830,6 +830,10 @@
         }
     }
 
+    /**
+     * Return the imported module associated with a given
+     * 'import ...' or 'from ... import ...' statement.
+     */
     private static String getModuleName(ImportHandle imp) {
         String module = imp.getImportInfo().get(0).getFromImportStr();
         if (module == null) {
@@ -838,6 +842,18 @@
         return module;
     }
 
+    /**
+     * Return true if the given import uses the 'from ... import ...'
+     * syntax, and false if it uses 'import ...'
+     */
+    private static int getImportType(ImportHandle imp) {
+        String module = imp.getImportInfo().get(0).getFromImportStr();
+        if (module != null) {
+            return ImportType.FROM;
+        }
+        return ImportType.IMPORT;
+    }
+    
     /**
      * Stop a rewrite session
      */
