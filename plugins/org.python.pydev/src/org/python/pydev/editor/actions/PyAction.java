/**
 * Copyright (c) 2005-2011 by Appcelerator, Inc. All Rights Reserved.
 * Licensed under the terms of the Eclipse Public License (EPL).
 * Please see the license.txt included with this distribution for details.
 * Any modifications to this file must keep this entire header intact.
 */
/*
 * @author: fabioz
 * Created: January 2004
 */
 
package org.python.pydev.editor.actions;

import org.eclipse.jface.action.Action;
import org.eclipse.jface.action.IAction;
import org.eclipse.jface.text.BadLocationException;
import org.eclipse.jface.text.IDocument;
import org.eclipse.jface.text.IRegion;
import org.eclipse.jface.viewers.ISelection;
import org.eclipse.swt.widgets.Shell;
import org.eclipse.ui.IEditorActionDelegate;
import org.eclipse.ui.IEditorPart;
import org.eclipse.ui.IWorkbench;
import org.eclipse.ui.IWorkbenchWindow;
import org.eclipse.ui.PlatformUI;
import org.eclipse.ui.texteditor.ITextEditor;
import org.eclipse.ui.texteditor.ITextEditorExtension;
import org.eclipse.ui.texteditor.ITextEditorExtension2;
import org.python.pydev.core.docutils.PySelection;
import org.python.pydev.core.log.Log;
import org.python.pydev.core.structure.FastStringBuffer;
import org.python.pydev.editor.PyEdit;
import org.python.pydev.editor.autoedit.DefaultIndentPrefs;
import org.python.pydev.editor.preferences.PydevEditorPrefs;
import org.python.pydev.plugin.preferences.PydevPrefs;

/**
 * @author Fabio Zadrozny
 * 
 * Superclass of all our actions. Contains utility functions.
 * 
 * Subclasses should implement run(IAction action) method.
 */
public abstract class PyAction extends Action implements IEditorActionDelegate {
	
	protected PyAction() {
		super();
	}

	protected PyAction(String text, int style){
		super(text, style);
	}
	
    public static Shell getShell() {
        IWorkbenchWindow activeWorkbenchWindow = getActiveWorkbenchWindow();
        if(activeWorkbenchWindow == null){
            Log.log("Error. Not currently with thread access (so, there is no activeWorkbenchWindow available)");
            return null;
        }
        return activeWorkbenchWindow.getShell();
    }

	public static IWorkbenchWindow getActiveWorkbenchWindow() {
		IWorkbench workbench = PlatformUI.getWorkbench();
        IWorkbenchWindow activeWorkbenchWindow = workbench.getActiveWorkbenchWindow();
		return activeWorkbenchWindow;
	}
    

    // Always points to the current editor
    protected volatile IEditorPart targetEditor;

    public void setEditor(IEditorPart targetEditor) {
        this.targetEditor = targetEditor;
    }
    
    /**
     * This is an IEditorActionDelegate override
     */
    public void setActiveEditor(IAction action, IEditorPart targetEditor) {
        setEditor(targetEditor);
    }

    /**
     * Activate action  (if we are getting text)
     */
    public void selectionChanged(IAction action, ISelection selection) {
        action.setEnabled(true);
    }

    public static String getDelimiter(IDocument doc){
        return PySelection.getDelimiter(doc);
    }
    
    /**
     * This function returns the text editor.
     */
    protected ITextEditor getTextEditor() {
        if (targetEditor instanceof ITextEditor) {
            return (ITextEditor) targetEditor;
        } else {
            throw new RuntimeException("Expecting text editor. Found:"+targetEditor.getClass().getName());
        }
    }

    /**
     * @return python editor.
     */
    protected PyEdit getPyEdit() {
        if (targetEditor instanceof PyEdit) {
            return (PyEdit) targetEditor;
        } else {
            throw new RuntimeException("Expecting PyEdit editor. Found:"+targetEditor.getClass().getName());
        }
    }
    
    
    /**
     * @return true if the contents of the editor may be changed. Clients MUST call this before actually
     * modifying the editor.
     */
	protected boolean canModifyEditor() {
		ITextEditor editor = getTextEditor();
		
		if (editor instanceof ITextEditorExtension2) {
			return ((ITextEditorExtension2) editor).isEditorInputModifiable();
			
		} else if (editor instanceof ITextEditorExtension) {
			return !((ITextEditorExtension) editor).isEditorInputReadOnly();
			
		} else if (editor != null) {
			return editor.isEditable();
			
		} 

		//If we don't have the editor, let's just say it's ok (working on document).
		return true;
	}

    /**
     * Helper for setting caret
     * @param pos
     * @throws BadLocationException
     */
    protected void setCaretPosition(int pos) throws BadLocationException {
        getTextEditor().selectAndReveal(pos, 0);
    }

    /**
     * Are we in the first char of the line with the offset passed?
     * @param doc
     * @param cursorOffset
     */
    protected void isInFirstVisibleChar(IDocument doc, int cursorOffset) {
        try {
            IRegion region = doc.getLineInformationOfOffset(cursorOffset);
            int offset = region.getOffset();
            String src = doc.get(offset, region.getLength());
            if ("".equals(src))
                return;
            int i = 0;
            while (i < src.length()) {
                if (!Character.isWhitespace(src.charAt(i))) {
                    break;
                }
                i++;
            }
            setCaretPosition(offset + i - 1);
        } catch (BadLocationException e) {
            beep(e);
            return;
        }
    }


    /**
     * Returns the position of the last non whitespace char in the current line.
     * @param doc
     * @param cursorOffset
     * @return position of the last character of the line (returned as an absolute
     *            offset)
     * 
     * @throws BadLocationException
     */
    protected int getLastCharPosition(IDocument doc, int cursorOffset)
        throws BadLocationException {
        IRegion region;
        region = doc.getLineInformationOfOffset(cursorOffset);
        int offset = region.getOffset();
        String src = doc.get(offset, region.getLength());

        int i = src.length();
        boolean breaked = false;
        while (i > 0 ) {
            i--;
            //we have to break if we find a character that is not a whitespace or a tab.
            if (   Character.isWhitespace(src.charAt(i)) == false && src.charAt(i) != '\t'  ) {
                breaked = true;
                break;
            }
        }
        if (!breaked){
            i--;
        }
        return (offset + i);
    }

    /**
     * Goes to first char of the line.
     * @param doc
     * @param cursorOffset
     */
    protected void gotoFirstChar(IDocument doc, int cursorOffset) {
        try {
            IRegion region = doc.getLineInformationOfOffset(cursorOffset);
            int offset = region.getOffset();
            setCaretPosition(offset);
        } catch (BadLocationException e) {
            beep(e);
        }
    }

    /**
     * Goes to the first visible char.
     * @param doc
     * @param cursorOffset
     */
    protected void gotoFirstVisibleChar(IDocument doc, int cursorOffset) {
        try {
            setCaretPosition(PySelection.getFirstCharPosition(doc, cursorOffset));
        } catch (BadLocationException e) {
            beep(e);
        }
    }

    /**
     * Goes to the first visible char.
     * @param doc
     * @param cursorOffset
     */
    protected boolean isAtFirstVisibleChar(IDocument doc, int cursorOffset) {
        try {
            return PySelection.getFirstCharPosition(doc, cursorOffset) == cursorOffset;
        } catch (BadLocationException e) {
            return false;
        }
    }

    //================================================================
    // HELPER FOR DEBBUGING... 
    //================================================================

    /*
     * Beep...humm... yeah....beep....ehehheheh
     */
    protected static void beep(Exception e) {
        try{
            PlatformUI.getWorkbench().getActiveWorkbenchWindow().getShell().getDisplay().beep();
        }catch(IllegalStateException x){
            //ignore, workbench has still not been created
        }
<<<<<<< HEAD
        PydevPlugin.log(e);
=======
        Log.log(e);
>>>>>>> 05a70a91
    }


    /**
     * 
     */
    public static String getLineWithoutComments(String sel) {
        return sel.replaceAll("#.*", "");
    }
    
    /**
     * 
     */
    public static String getLineWithoutComments(PySelection ps) {
        return getLineWithoutComments(ps.getCursorLineContents());
    }


    /**
     * Counts the number of occurences of a certain character in a string.
     * 
     * @param line the string to search in
     * @param c the character to search for
     * @return an integer (int) representing the number of occurences of this character
     */
    public static int countChars(char c, String line) {
        int ret = 0;
        int len = line.length();
        for (int i = 0; i < len; i++) {
            if(line.charAt(i) == c){
                ret += 1;
            }
        }
        return ret;
    }
    
    /**
     * Counts the number of occurences of a certain character in a string.
     * 
     * @param line the string to search in
     * @param c the character to search for
     * @return an integer (int) representing the number of occurences of this character
     */
    public static int countChars(char c, StringBuffer line) {
        int ret = 0;
        int len = line.length();
        for (int i = 0; i < len; i++) {
            if(line.charAt(i) == c){
                ret += 1;
            }
        }
        return ret;
    }
    
    /**
     * Counts the number of occurences of a certain character in a string.
     * 
     * @param line the string to search in
     * @param c the character to search for
     * @return an integer (int) representing the number of occurences of this character
     */
    public static int countChars(char c, FastStringBuffer line) {
        int ret = 0;
        int len = line.length();
        for (int i = 0; i < len; i++) {
            if(line.charAt(i) == c){
                ret += 1;
            }
        }
        return ret;
    }
    


    public static String lowerChar(String s, int pos){
        char[] ds = s.toCharArray(); 
        ds[pos] = Character.toLowerCase(ds[pos]);
        return new String(ds);
    }

    /**
     * @param string
     * @param j
     * @return
     */
    public static boolean stillInTok(String string, int j) {
        char c = string.charAt(j);
    
        return c != '\n' && c != '\r' && c != ' ' && c != '.' && c != '(' && c != ')' && c != ',' && c != ']' && c != '[' && c != '#';
    }

    /**
     * 
     * @return indentation string (always recreated) 
     */
    public static String getStaticIndentationString(PyEdit edit) {
        try {
            int tabWidth = DefaultIndentPrefs.getStaticTabWidth();
            boolean useSpaces = PydevPrefs.getPreferences().getBoolean(PydevEditorPrefs.SUBSTITUTE_TABS);
            boolean forceTabs = false;
            if (edit != null){
                forceTabs = edit.getIndentPrefs().getForceTabs();
            }
            
            String identString;

            if (useSpaces && !forceTabs){
                identString = PyAction.createStaticSpaceString(tabWidth);
            }else{
                identString = "\t";
            }
            
            return identString;
        } catch (Exception e) {
            
            Log.log(e, false); //no need te print it to the console - happens regularly whed doing unit-tests without the eclipse env
            return "    "; //default
        }
    }

    private static String createStaticSpaceString(int tabWidth) {
        FastStringBuffer b = new FastStringBuffer(tabWidth);
        while (tabWidth-- > 0){
            b.append(" ");
        }
        return b.toString();
    }
    
    

    /**
     * @param ps the selection that contains the document
     */
    protected void revealSelEndLine(PySelection ps) {
        // Put cursor at the first area of the selection
        int docLen = ps.getDoc().getLength()-1;
        IRegion endLine = ps.getEndLine();
        if(endLine != null){
            int curOffset = endLine.getOffset();
            getTextEditor().selectAndReveal(curOffset<docLen?curOffset:docLen, 0);
        }
    }
}<|MERGE_RESOLUTION|>--- conflicted
+++ resolved
@@ -259,11 +259,7 @@
         }catch(IllegalStateException x){
             //ignore, workbench has still not been created
         }
-<<<<<<< HEAD
-        PydevPlugin.log(e);
-=======
         Log.log(e);
->>>>>>> 05a70a91
     }
 
 
