--- conflicted
+++ resolved
@@ -16,7 +16,6 @@
 
 import org.python.pydev.core.log.Log;
 import org.python.pydev.core.structure.FastStringBuffer;
-import org.python.pydev.plugin.PydevPlugin;
 
 public class ThreadStreamReaderPrinter extends Thread {
     private static final boolean DEBUG = false;
@@ -45,11 +44,7 @@
                 contents = new FastStringBuffer();
             }
         } catch (IOException ioe) {
-<<<<<<< HEAD
-            PydevPlugin.log(ioe);
-=======
             Log.log(ioe);
->>>>>>> 05a70a91
         }
     }
 }