--- conflicted
+++ resolved
@@ -21,32 +21,29 @@
 import org.python.pydev.core.IInterpreterManager;
 import org.python.pydev.plugin.PydevPlugin;
 import org.python.pydev.plugin.nature.PythonNature;
-<<<<<<< HEAD
+import org.python.pydev.shared_core.SharedCorePlugin;
 import org.python.pydev.shared_core.string.StringUtils;
-=======
-import org.python.pydev.shared_core.SharedCorePlugin;
->>>>>>> 4ebe35c2
 import org.python.pydev.shared_core.structure.Tuple;
 
 /**
- * 
+ *
  * This class has some useful methods for running an iron python script.
- * 
- * Interesting reading for http://www.javaworld.com/javaworld/jw-12-2000/jw-1229-traps.html  -  
+ *
+ * Interesting reading for http://www.javaworld.com/javaworld/jw-12-2000/jw-1229-traps.html  -
  * Navigate yourself around pitfalls related to the Runtime.exec() method
- * 
+ *
  * @author Fabio Zadrozny
  */
 public class SimpleIronpythonRunner extends SimpleRunner {
 
     /**
-     * Execute the script specified with the interpreter for a given project 
-     * 
+     * Execute the script specified with the interpreter for a given project
+     *
      * @param script the script we will execute
      * @param args the arguments to pass to the script
      * @param workingDir the working directory
      * @param project the project that is associated to this run
-     * 
+     *
      * @return a string with the output of the process (stdout)
      */
     public Tuple<String, String> runAndGetOutputFromPythonScript(String interpreter, String script, String[] args,
@@ -76,14 +73,14 @@
 
     /**
      * Execute the string and format for windows if we have spaces...
-     * 
+     *
      * The interpreter can be specified.
-     * 
+     *
      * @param interpreter the interpreter we want to use for executing
      * @param script the python script to execute
      * @param args the arguments to the script
      * @param workingDir the directory where the script should be executed
-     * 
+     *
      * @return the stdout of the run (if any)
      */
     public Tuple<String, String> runAndGetOutputWithInterpreter(String interpreter, String script, String[] args,
@@ -98,7 +95,7 @@
 
     /**
      * Creates array with what should be passed to Runtime.exec to run iron python.
-     * 
+     *
      * @param interpreter interpreter that should do the run
      * @param script iron python script to execute
      * @param args additional arguments to pass to iron python
