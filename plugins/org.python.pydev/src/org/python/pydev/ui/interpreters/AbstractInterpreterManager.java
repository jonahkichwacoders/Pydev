/**
 * Copyright (c) 2005-2011 by Appcelerator, Inc. All Rights Reserved.
 * Licensed under the terms of the Eclipse Public License (EPL).
 * Please see the license.txt included with this distribution for details.
 * Any modifications to this file must keep this entire header intact.
 */
/*
 * Created on May 17, 2005
 *
 * @author Fabio Zadrozny
 */
package org.python.pydev.ui.interpreters;

import java.io.File;
import java.lang.reflect.InvocationTargetException;
import java.util.ArrayList;
import java.util.Enumeration;
import java.util.HashMap;
import java.util.HashSet;
import java.util.List;
import java.util.Map;
import java.util.Properties;
import java.util.Set;

import org.eclipse.core.runtime.CoreException;
import org.eclipse.core.runtime.IProgressMonitor;
import org.eclipse.core.runtime.IStatus;
import org.eclipse.core.runtime.Status;
import org.eclipse.jface.dialogs.ErrorDialog;
import org.eclipse.jface.dialogs.ProgressMonitorDialog;
import org.eclipse.jface.operation.IRunnableWithProgress;
import org.eclipse.jface.preference.IPersistentPreferenceStore;
import org.eclipse.jface.preference.IPreferenceStore;
import org.eclipse.jface.preference.PreferenceDialog;
import org.eclipse.swt.widgets.Display;
import org.eclipse.swt.widgets.Shell;
import org.eclipse.ui.dialogs.PreferencesUtil;
import org.eclipse.ui.progress.UIJob;
import org.python.copiedfromeclipsesrc.JDTNotAvailableException;
import org.python.pydev.core.ExtensionHelper;
import org.python.pydev.core.IInterpreterInfo;
import org.python.pydev.core.IInterpreterManager;
import org.python.pydev.core.IModule;
import org.python.pydev.core.IPythonNature;
import org.python.pydev.core.IPythonPathNature;
import org.python.pydev.core.ISystemModulesManager;
import org.python.pydev.core.IToken;
import org.python.pydev.core.MisconfigurationException;
import org.python.pydev.core.NotConfiguredInterpreterException;
import org.python.pydev.core.Tuple;
import org.python.pydev.core.docutils.StringUtils;
import org.python.pydev.core.log.Log;
import org.python.pydev.core.structure.FastStringBuffer;
import org.python.pydev.core.uiutils.AsynchronousProgressMonitorDialog;
import org.python.pydev.editor.codecompletion.revisited.PythonPathHelper;
import org.python.pydev.editor.codecompletion.shell.AbstractShell;
import org.python.pydev.plugin.PydevPlugin;
import org.python.pydev.plugin.nature.PythonNature;
import org.python.pydev.plugin.nature.PythonNatureListenersManager;
import org.python.pydev.ui.dialogs.PyDialogHelpers;
import org.python.pydev.ui.pythonpathconf.AbstractInterpreterPreferencesPage;
import org.python.pydev.ui.pythonpathconf.InterpreterInfo;

/**
 * Does not write directly in INTERPRETER_PATH, just loads from it and works with it.
 * 
 * @author Fabio Zadrozny
 */
public abstract class AbstractInterpreterManager implements IInterpreterManager {

    /**
     * This is the cache, that points from an interpreter to its information.
     */
    protected final Map<String, InterpreterInfo> exeToInfo = new HashMap<String, InterpreterInfo>();
    private final IPreferenceStore prefs;
    

    //caches that are filled at runtime -------------------------------------------------------------------------------
    /**
     * This is used to keep the builtin completions
     */
    protected final Map<String, IToken[]> builtinCompletions = new HashMap<String, IToken[]>();
    
    /**
     * This is used to keep the builtin module
     */
    protected final Map<String, IModule> builtinMod = new HashMap<String, IModule>();

    public void clearBuiltinCompletions(String projectInterpreterName) {
        this.builtinCompletions.remove(projectInterpreterName);
    }

    public IToken[] getBuiltinCompletions(String projectInterpreterName) {
        //Cache with the internal name.
        projectInterpreterName = getInternalName(projectInterpreterName);
        if(projectInterpreterName == null){
            return null;
        }

        IToken[] toks = this.builtinCompletions.get(projectInterpreterName);
        
        if(toks == null || toks.length == 0){
            IModule builtMod = getBuiltinMod(projectInterpreterName);
            if(builtMod != null){
                toks = builtMod.getGlobalTokens();
                this.builtinCompletions.put(projectInterpreterName, toks);
            }
        }
        return this.builtinCompletions.get(projectInterpreterName);
    }

    public IModule getBuiltinMod(String projectInterpreterName){
        //Cache with the internal name.
        projectInterpreterName = getInternalName(projectInterpreterName);
        if(projectInterpreterName == null){
            return null;
        }
        IModule mod = builtinMod.get(projectInterpreterName);
        if(mod != null){
            return mod;
        }
        
        try {
            InterpreterInfo interpreterInfo = this.getInterpreterInfo(projectInterpreterName, null);
            ISystemModulesManager modulesManager = interpreterInfo.getModulesManager();
            
            mod = modulesManager.getBuiltinModule("__builtin__", false);
            if(mod == null){
                //Python 3.0 has builtins and not __builtin__
                mod = modulesManager.getBuiltinModule("builtins", false);
            }
            if(mod != null){
                builtinMod.put(projectInterpreterName, mod);
            }

        } catch (MisconfigurationException e) {
            Log.log(e);
        }
        return builtinMod.get(projectInterpreterName);
    }

    private String getInternalName(String projectInterpreterName) {
        if(IPythonNature.DEFAULT_INTERPRETER.equals(projectInterpreterName)){
            //if it's the default, let's translate it to the outside world 
            try {
                return this.getDefaultInterpreterInfo(true).getExecutableOrJar();
            } catch (NotConfiguredInterpreterException e) {
                Log.log(e);
                return projectInterpreterName;
            }
        }
        return projectInterpreterName;
    }

    public void clearBuiltinMod(String projectInterpreterName) {
        this.builtinMod.remove(projectInterpreterName);
    }


    /**
     * Constructor
     */
    @SuppressWarnings("unchecked")
    public AbstractInterpreterManager(IPreferenceStore prefs) {
        this.prefs = prefs;
        prefs.setDefault(getPreferenceName(), "");
        
        //Just called to force the information to be recreated!
        this.getInterpreterInfos();
        
        List<IInterpreterObserver> participants = ExtensionHelper.getParticipants(ExtensionHelper.PYDEV_INTERPRETER_OBSERVER);
        for (IInterpreterObserver observer : participants) {
            observer.notifyInterpreterManagerRecreated(this);
        }
    }

    public boolean isConfigured() {
        try {
            String defaultInterpreter = getDefaultInterpreterInfo(false).getExecutableOrJar();
            if(defaultInterpreter == null){
                return false;
            }
            if(defaultInterpreter.length() == 0){
                return false;
            }
        } catch (NotConfiguredInterpreterException e) {
            return false;
        }
        return true;
    }

    
    public void clearCaches() {
        builtinMod.clear();
        builtinCompletions.clear();
        clearInterpretersFromPersistedString();
    }

    /**
     * @return the preference name where the options for this interpreter manager should be stored
     */
    protected abstract String getPreferenceName();
    

    /**
     * @throws NotConfiguredInterpreterException
     * @see org.python.pydev.core.IInterpreterManager#getDefaultInterpreterInfo()
     */
    public IInterpreterInfo getDefaultInterpreterInfo(boolean autoConfigureIfNotConfigured) throws NotConfiguredInterpreterException {
        IInterpreterInfo[] interpreters = getInterpreterInfos();
        String errorMsg = null;
        if(interpreters.length > 0){
            IInterpreterInfo defaultInfo = interpreters[0];
            String interpreter = defaultInfo.getExecutableOrJar();
            if(interpreter == null){
                errorMsg = "The configured interpreter for "+getInterpreterUIName()+" is null, some error happened getting it.";
            }
            return defaultInfo;
        }else{
            errorMsg = getInterpreterUIName()+" not configured.";
        }
        
        if(autoConfigureIfNotConfigured){
            //If we got here, the interpreter is not properly configured, let's try to auto-configure it
            if(PyDialogHelpers.getAskAgainInterpreter(this)){
                configureInterpreterJob.addInterpreter(this);
                configureInterpreterJob.schedule(50);
            }
        }
        throw new NotConfiguredInterpreterException(errorMsg);
    }

    
    private static class ConfigureInterpreterJob extends UIJob{

        private volatile Set<AbstractInterpreterManager> interpreters = new HashSet<AbstractInterpreterManager>();

        public void addInterpreter(AbstractInterpreterManager abstractInterpreterManager) {
            this.interpreters.add(abstractInterpreterManager);
        }
        public ConfigureInterpreterJob() {
            super("Configure interpreter");
        }

        @Override
        public IStatus runInUIThread(IProgressMonitor monitor) {
            Set<AbstractInterpreterManager> current = interpreters;
            interpreters = new HashSet<AbstractInterpreterManager>();
            for(AbstractInterpreterManager m:current){
                try {
                    m.getDefaultInterpreterInfo(false);
                    continue; //Maybe it got configured at some other point...
                } catch (NotConfiguredInterpreterException e) {
                    int ret = PyDialogHelpers.openQuestionConfigureInterpreter(m);
                    try {
                        switch (ret) {
                            case PyDialogHelpers.INTERPRETER_AUTO_CONFIG:
                                //HACK: Instead of doing the 'right' thing which would be extracting the whole auto-configure,
                                //a flag is set to ask the dialog to make the auto configure when it's opened (easy/fast
                                //way out of the problem, but not ideal)
                                AbstractInterpreterPreferencesPage.autoConfigureOnCreate = true;
                                //FALLTHROUGH
                                
                            case PyDialogHelpers.INTERPRETER_MANUAL_CONFIG:
                                
                                PreferenceDialog dialog = PreferencesUtil.createPreferenceDialogOn(null, m.getPreferencesPageId(), null, null);
                                dialog.open();

                                break;
                        }
                    } finally {
                        AbstractInterpreterPreferencesPage.autoConfigureOnCreate = false;
                    }
                }
            }
            return Status.OK_STATUS;
        }
        
    }
    
    private static ConfigureInterpreterJob configureInterpreterJob = new ConfigureInterpreterJob();
    
    /**
     * @return
     */
    protected abstract String getPreferencesPageId();
    
    
    /**
     * @return a message to show to the user when there is no configured interpreter
     */
    public abstract String getInterpreterUIName(); 
    
    private void clearInterpretersFromPersistedString(){
        synchronized(lock){
            if(interpreterInfosFromPersistedString != null){
                for(IInterpreterInfo info: interpreterInfosFromPersistedString){
                    try {
                        info.stopBuilding();
                    } catch (Throwable e) {
                        Log.log(e);
                    }
                }
                this.exeToInfo.clear();
                interpreterInfosFromPersistedString = null;
            }
        }
        
    }

    private volatile IInterpreterInfo[] interpreterInfosFromPersistedString;

    public IInterpreterInfo[] getInterpreterInfos() {
        return internalRecreateCacheGetInterpreterInfos();
        
    }

    private IInterpreterInfo[] internalRecreateCacheGetInterpreterInfos() {
        IInterpreterInfo[] interpreters = interpreterInfosFromPersistedString;
        if(interpreters == null){
            synchronized(lock){
                if(interpreterInfosFromPersistedString != null){
                    //Some other thread restored it while we're locked.
                    interpreters = interpreterInfosFromPersistedString;
                    
                }else{
                    interpreters = getInterpretersFromPersistedString(getPersistedString());
                    try {
                        this.exeToInfo.clear();
                        for(IInterpreterInfo info:interpreters){
                            info.startBuilding();
                            exeToInfo.put(info.getExecutableOrJar(), (InterpreterInfo) info);
                        }
                        
                    } finally {
                        interpreterInfosFromPersistedString = interpreters;
                    }
                }
            }
        }
        return interpreters;
    }
    
    
    /**
     * Given an executable, should create the interpreter info that corresponds to it
     * 
     * @param executable the executable that should be used to create the info
     * @param monitor a monitor to keep track of the info
     * 
     * @return the interpreter info for the executable
     * @throws CoreException 
     * @throws JDTNotAvailableException 
     */
    protected abstract Tuple<InterpreterInfo,String> internalCreateInterpreterInfo(String executable, IProgressMonitor monitor, boolean askUser) throws CoreException, JDTNotAvailableException;
    
    /**
     * Creates the information for the passed interpreter.
     */
    public IInterpreterInfo createInterpreterInfo(String executable, IProgressMonitor monitor, boolean askUser){
        
        monitor.worked(5);
        //ok, we have to get the info from the executable (and let's cache results for future use)...
        Tuple<InterpreterInfo,String> tup = null;
        InterpreterInfo info;
        try {

            tup = internalCreateInterpreterInfo(executable, monitor, askUser);
            if(tup == null){
                //Canceled (in the dialog that asks the user to choose the valid paths)
                return null;
            }
            info = tup.o1;
            
        } catch (RuntimeException e) {
            Log.log(e);
            throw e;
        } catch (Exception e) {
            Log.log(e);
            throw new RuntimeException(e);
        }
        if(info.executableOrJar == null || info.executableOrJar.trim().length() == 0){
            //it is null or empty
            final String title = "Invalid interpreter:"+executable;
            final String msg = "Unable to get information on interpreter!";
            String reasonCreation = "The interpreter (or jar): '"+executable+"' is not valid - info.executable found: "+info.executableOrJar+"\n";
            if(tup != null){
                reasonCreation += "The standard output gotten from the executed shell was: >>"+tup.o2+"<<";
            }
            final String reason = reasonCreation;
            
            try {
                final Display disp = Display.getDefault();
                disp.asyncExec(new Runnable(){
                    public void run() {
                        ErrorDialog.openError(null, title, msg, new Status(Status.ERROR, PydevPlugin.getPluginID(), 0, reason, null));
                    }
                });
            } catch (Throwable e) {
                // ignore error communication error
            }
            throw new RuntimeException(reason);
        }

        return info;
        
    }

    /**
     * Creates the interpreter info from the output. Checks for errors.
     */
    protected static InterpreterInfo createInfoFromOutput(IProgressMonitor monitor, Tuple<String, String> outTup, boolean askUser) {
        if(outTup.o1 == null || outTup.o1.trim().length() == 0){
            throw new RuntimeException(
                    "No output was in the standard output when trying to create the interpreter info.\n" +
                    "The error output contains:>>"+outTup.o2+"<<");
        }
        InterpreterInfo info = InterpreterInfo.fromString(outTup.o1, askUser);
        return info;
    }

    /**
     * @throws MisconfigurationException 
     * @see org.python.pydev.core.IInterpreterManager#getInterpreterInfo(java.lang.String)
     */
    public InterpreterInfo getInterpreterInfo(String nameOrExecutableOrJar, IProgressMonitor monitor) throws MisconfigurationException {
        synchronized(lock){
            if(interpreterInfosFromPersistedString == null){
                internalRecreateCacheGetInterpreterInfos(); //recreate cache!
            }
            for(IInterpreterInfo info:this.exeToInfo.values()){
                if(info != null){
                    if(info.matchNameBackwardCompatible(nameOrExecutableOrJar)){
                        return (InterpreterInfo) info;
                    }
                }
            }
        }
        
        throw new MisconfigurationException(
        		StringUtils.format("Interpreter: %s not found", nameOrExecutableOrJar));
    }


    private Object lock = new Object();
    //little cache...
    private String persistedCache;
    private IInterpreterInfo [] persistedCacheRet;
    
    /**
     * @see org.python.pydev.core.IInterpreterManager#getInterpretersFromPersistedString(java.lang.String)
     */
    public IInterpreterInfo[] getInterpretersFromPersistedString(String persisted) {
        synchronized(lock){
            if(persisted == null || persisted.trim().length() == 0){
                return new IInterpreterInfo[0];
            }
            
            if(persistedCache == null || persistedCache.equals(persisted) == false){
                List<IInterpreterInfo> ret = new ArrayList<IInterpreterInfo>();
    
                try {
                    List<InterpreterInfo> list = new ArrayList<InterpreterInfo>();                
                    String[] strings = persisted.split("&&&&&");
                    
                    //first, get it...
                    for (String string : strings) {
                        try {
                            list.add(InterpreterInfo.fromString(string, false));
                        } catch (Exception e) {
                            //ok, its format might have changed
                            String errMsg = "Interpreter storage changed.\r\n" +
                            "Please restore it (window > preferences > Pydev > Interpreter)";
                            Log.log(errMsg, e);
                            
                            return new IInterpreterInfo[0];
                        }
                    }
                    
                    //then, put it in the list to be returned
                    for (InterpreterInfo info: list) {
                        if(info != null && info.executableOrJar != null){
                            ret.add(info);
                        }
                    }
                    
                    //and at last, restore the system info
                    for (final InterpreterInfo info: list) {
                        try {
                            info.getModulesManager().load();
                        } catch (Exception e) {
                            Log.logInfo(new RuntimeException("Restoring info for: "+info.getExecutableOrJar(), e));
                            
                            info.setLoadFinished(false);
                            try {
                                //if it does not work it (probably) means that the internal storage format changed among versions,
                                //so, we have to recreate that info.
                                final Display def = Display.getDefault();
                                def.syncExec(new Runnable(){
   
                                    public void run() {
                                        Shell shell = def.getActiveShell();
                                        ProgressMonitorDialog dialog = new AsynchronousProgressMonitorDialog(shell);
                                        dialog.setBlockOnOpen(false);
                                        try {
                                            dialog.run(false, false, new IRunnableWithProgress(){

                                                public void run(IProgressMonitor monitor) throws InvocationTargetException, InterruptedException {
                                                    monitor.beginTask("Updating the interpreter info.", 100);
                                                    //ok, maybe its file-format changed... let's re-create it then.
                                                    info.restorePythonpath(monitor);
                                                    //after restoring it, let's save it.
                                                    info.getModulesManager().save();
                                                    monitor.done();
                                                }}
                                            );
                                        } catch (Exception e) {
                                            throw new RuntimeException(e);
                                        }
                                    }
                                    
                                });
                            } finally {
                                info.setLoadFinished(true);
                            }
<<<<<<< HEAD
                            PydevPlugin.logInfo("Finished restoring information for: "+info.executableOrJar+" at: "+
                                    info.getModulesManager().getIoDirectory());
=======
                            Log.logInfo(("Finished restoring information for: "+info.executableOrJar+" at: "+
                            info.getModulesManager().getIoDirectory()));
>>>>>>> 05a70a91
                        }
                    }
                    
                } catch (Exception e) {
                    Log.log(e);
                    
                    //ok, some error happened (maybe it's not configured)
                    return new IInterpreterInfo[0];
                }
                
                persistedCache = persisted;
                persistedCacheRet = ret.toArray(new IInterpreterInfo[0]);
            }
        }
        return persistedCacheRet;
    }

    /**
     * @param executables executables that should be persisted
     * @return string to persist with the passed executables.
     */
    public static String getStringToPersist(IInterpreterInfo[] executables) {
        FastStringBuffer buf = new FastStringBuffer();
        for (IInterpreterInfo info : executables) {
            if(info!=null){
                buf.append(info.toString());
                buf.append("&&&&&");
            }
        }
        
        return buf.toString();
    }

    protected static File getInterpreterInfoPy() throws CoreException {
        File script = PydevPlugin.getScriptWithinPySrc("interpreterInfo.py");
        if (!script.exists()) {
            throw new RuntimeException("The file specified does not exist: " + script);
        }
        return script;
    }

    String persistedString;
    public String getPersistedString() {
        if(persistedString == null){
            persistedString = prefs.getString(getPreferenceName());
        }
        return persistedString;
    }
    
    /* (non-Javadoc)
     * @see org.python.pydev.core.IInterpreterManager#setInfos(org.python.pydev.core.IInterpreterInfo[], java.util.Set, org.eclipse.core.runtime.IProgressMonitor)
     */
    public void setInfos(IInterpreterInfo[] infos, Set<String> interpreterNamesToRestore, IProgressMonitor monitor) {
        //Set the string to persist!
        String s = AbstractInterpreterManager.getStringToPersist(infos);
        prefs.setValue(getPreferenceName(), s);
        if(prefs instanceof IPersistentPreferenceStore){
            try {
                //expected in tests: java.io.IOException: File name not specified
                ((IPersistentPreferenceStore) prefs).save();
            } catch (Exception e) {
                String message = e.getMessage();
                if(message == null || message.indexOf("File name not specified") == -1){
                    Log.log(e);
                }
            }
        }
        
        IInterpreterInfo[] interpreterInfos;
        
        try {
            synchronized (this.lock) {
                clearInterpretersFromPersistedString();
                persistedString = s;
                //After setting the preference, get the actual infos (will be recreated).
                interpreterInfos = internalRecreateCacheGetInterpreterInfos();
                
                this.restorePythopathForInterpreters(monitor, interpreterNamesToRestore);
                //When we call performOk, the editor is going to store its values, but after actually restoring the modules, we
                //need to serialize the SystemModulesManager to be used when reloading the PydevPlugin
                
                //This method persists all the modules managers that are within this interpreter manager
                //(so, all the SystemModulesManagers will be saved -- and can be later restored).

                for(InterpreterInfo info : this.exeToInfo.values()){
                    try {
                        ISystemModulesManager modulesManager = info.getModulesManager();
                        Object pythonPathHelper = modulesManager.getPythonPathHelper();
                        if(!(pythonPathHelper instanceof PythonPathHelper)){
                            continue;
                        }
                        PythonPathHelper pathHelper = (PythonPathHelper) pythonPathHelper;
                        List<String> pythonpath = pathHelper.getPythonpath();
                        if(pythonpath == null || pythonpath.size() == 0){
                            continue;
                        }
                        modulesManager.save();
                    } catch (Throwable e) {
                        Log.log(e);
                    }
                }
            }
            
            //Now, last step is updating the natures (the call must NOT be locked in this case).
            this.restorePythopathForNatures(monitor);

            //We also need to restart our code-completion shell after doing that, as we may have new environment variables!
            //And in jython, changing the classpath also needs to restore it.
            for(IInterpreterInfo interpreter:interpreterInfos){
                AbstractShell.stopServerShell(interpreter, AbstractShell.COMPLETION_SHELL);
            }
        } finally {
            AbstractShell.restartAllShells();
        }
    }
    
    /**
     * @param interpreterNamesToRestore if null, all interpreters are restored, otherwise, only the interpreters
     *      whose name is in this set are restored.
     *      
     * Must be called with the synchronized(lock) in place!!
     */
    private void restorePythopathForInterpreters(IProgressMonitor monitor, Set<String> interpretersNamesToRestore) {
        for(String interpreter:exeToInfo.keySet()){
        	if(interpretersNamesToRestore != null){
        		if(!interpretersNamesToRestore.contains(interpreter)){
        			continue; //only restore the ones specified
        		}
        	}
            InterpreterInfo info;
			try {
				info = getInterpreterInfo(interpreter, monitor);
				info.restorePythonpath(monitor); //that's it, info.modulesManager contains the SystemModulesManager
				
				List<IInterpreterObserver> participants = ExtensionHelper.getParticipants(ExtensionHelper.PYDEV_INTERPRETER_OBSERVER);
				for (IInterpreterObserver observer : participants) {
					try {
						observer.notifyDefaultPythonpathRestored(this, interpreter, monitor);
					} catch (Exception e) {
						Log.log(e);
					}
				}
			} catch (MisconfigurationException e1) {
				Log.log(e1);
			}
        }
    }
    
   
    private void restorePythopathForNatures(IProgressMonitor monitor) {
        IInterpreterInfo defaultInterpreterInfo;
        try {
            defaultInterpreterInfo = getDefaultInterpreterInfo(false);
        } catch (NotConfiguredInterpreterException e1) {
            defaultInterpreterInfo = null; //go on as usual... (the natures must know that they're not bound to an interpreter anymore).
        }
        

        FastStringBuffer buf = new FastStringBuffer();
        //Also notify that all the natures had the pythonpath changed (it's the system pythonpath, but still, 
        //clients need to know about it)
        List<IPythonNature> pythonNatures;
        try {
            pythonNatures = PythonNature.getAllPythonNatures();
        } catch (IllegalStateException e1) {
            //java.lang.IllegalStateException: Workspace is closed.
            //      at org.eclipse.core.resources.ResourcesPlugin.getWorkspace(ResourcesPlugin.java:367)
            return;
        }
        for (IPythonNature nature : pythonNatures) {
            try {
                //If they have the same type of the interpreter manager, notify.
                if (this.getInterpreterType() == nature.getInterpreterType()) {
                	IPythonPathNature pythonPathNature = nature.getPythonPathNature();
                	
                	
                	//There's a catch here: if the nature uses some variable defined in the string substitution
                	//from the interpreter info, we need to do a full build instead of only making a notification.
                	String complete = pythonPathNature.getProjectExternalSourcePath(false) + 
                			pythonPathNature.getProjectSourcePath(false);
                	
                	PythonNature n = (PythonNature) nature;
                	String projectInterpreterName = n.getProjectInterpreterName();
                	IInterpreterInfo info;
                    if(IPythonNature.DEFAULT_INTERPRETER.equals(projectInterpreterName)){
                        //if it's the default, let's translate it to the outside world 
                        info = defaultInterpreterInfo;
                    }else{
                        synchronized (lock) {
                            info = exeToInfo.get(projectInterpreterName);
                        }
                    }
                    
                    boolean makeCompleteRebuild = false;
                    if(info != null){
                    	Properties stringSubstitutionVariables = info.getStringSubstitutionVariables();
                    	if(stringSubstitutionVariables!=null){
                        	Enumeration<Object> keys = stringSubstitutionVariables.keys();
                        	while(keys.hasMoreElements()){
                        		Object key = keys.nextElement();
                        		buf.clear();
                        		buf.append("${");
                        		buf.append(key.toString());
                        		buf.append("}");
                        		
                        		if(complete.indexOf(buf.toString()) != -1){
                        			makeCompleteRebuild = true;
                        			break;
                        		}
                    		}
                    	}
                    }
                    
                    if(!makeCompleteRebuild){
                    	//just notify that it changed
                        if(nature instanceof PythonNature){
                            ((PythonNature) nature).clearCaches(true);
                        }
                    	PythonNatureListenersManager.notifyPythonPathRebuilt(nature.getProject(), nature);
                    }else{
                    	//Rebuild the whole info.
                    	nature.rebuildPath();
                    }
                }
            } catch (Throwable e) {
                Log.log(e);
            }
        }
    }


    

}
<|MERGE_RESOLUTION|>--- conflicted
+++ resolved
@@ -523,13 +523,8 @@
                             } finally {
                                 info.setLoadFinished(true);
                             }
-<<<<<<< HEAD
-                            PydevPlugin.logInfo("Finished restoring information for: "+info.executableOrJar+" at: "+
-                                    info.getModulesManager().getIoDirectory());
-=======
                             Log.logInfo(("Finished restoring information for: "+info.executableOrJar+" at: "+
                             info.getModulesManager().getIoDirectory()));
->>>>>>> 05a70a91
                         }
                     }
                     
