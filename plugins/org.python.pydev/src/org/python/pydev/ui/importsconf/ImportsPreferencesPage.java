--- conflicted
+++ resolved
@@ -45,7 +45,6 @@
     public static final String BREAK_IMPORTS_MODE_ESCAPE = "ESCAPE";
     public static final String BREAK_IMPORTS_MODE_PARENTHESIS = "PARENTHESIS";
     public final static String DEFAULT_BREAK_IMPORTS_MODE = BREAK_IMPORTS_MODE_ESCAPE;
-<<<<<<< HEAD
 
     public static final String PEP8_IMPORTS = "PEP8_IMPORTS";
     public final static boolean DEFAULT_PEP8_IMPORTS = true;
@@ -56,25 +55,15 @@
     //so, making it so that the user has to enable this option and know what he is doing).
     public final static boolean DEFAULT_DELETE_UNUSED_IMPORTS = false;
 
-=======
-    
-    public static final String PEP8_IMPORTS = "PEP8_IMPORTS";
-    public final static boolean DEFAULT_PEP8_IMPORTS = true;
-    
-    public static final String DELETE_UNUSED_IMPORTS = "DELETE_UNUSED_IMPORTS";
-    public final static boolean DEFAULT_DELETE_UNUSED_IMPORTS = true;
+    public static final String FROM_IMPORTS_FIRST = "FROM_IMPORTS_FIRST";
+    public final static boolean DEFAULT_FROM_IMPORTS_FIRST = false;
 
-    public static final String FROM_IMPORTS_FIRST = "FROM_IMPORTS_FIRST";
-    public final static boolean DEFAULT_FROM_IMPORTS_FIRST = true;
-    
->>>>>>> 72c0255f
     @Override
     protected void createFieldEditors() {
         final Composite p = getFieldEditorParent();
 
         addField(new LabelFieldEditor("Label_Info_File_Preferences1", WrapAndCaseUtils.wrap(
                 "These setting are used whenever imports are managed in the application\n\n", 80), p));
-<<<<<<< HEAD
 
         addFieldWithToolTip(new BooleanFieldEditor(PEP8_IMPORTS, WrapAndCaseUtils.wrap(
                 "Use Pep8 compliant import organzier?", 80), p), p,
@@ -87,20 +76,9 @@
                 p,
                 "Simple unused imports as reported by the code analysis are deleted. This can be configured to ignore certain files, and individual warnings can be surpressed.");
 
-        addField(new BooleanFieldEditor(GROUP_IMPORTS, "Group 'from' imports when possible?", p));
-=======
-        
-        addFieldWithToolTip(new BooleanFieldEditor(PEP8_IMPORTS, WrapAndCaseUtils.wrap(
-                "Use Pep8 compliant import organzier?", 80), p),p,"System modules are those found on the interpreter's Python path;"
-                +" third party modules are found in site-packages.");
+        addField(new BooleanFieldEditor(GROUP_IMPORTS, "Combine 'from' imports when possible?", p));
 
-        addFieldWithToolTip(new BooleanFieldEditor(DELETE_UNUSED_IMPORTS, WrapAndCaseUtils.wrap(
-                "Delete unused imports?", 80), p),p,"Simple unused imports as reported by the code analysis are deleted. This can be configured to ignore certain files, and individual warnings can be surpressed.");
-        
-        addField(new BooleanFieldEditor(GROUP_IMPORTS, "Combine 'from' imports when possible?", p));
-        
         addField(new BooleanFieldEditor(FROM_IMPORTS_FIRST, "Sort 'from' imports before 'import' imports?", p));
->>>>>>> 72c0255f
 
         addField(new BooleanFieldEditor(MULTILINE_IMPORTS, WrapAndCaseUtils.wrap(
                 "Allow multiline imports when the import size would exceed the print margin?", 80), p));
@@ -115,10 +93,6 @@
         editor.getDescriptionControl(p).setToolTipText(tip);
     }
 
-<<<<<<< HEAD
-=======
-
->>>>>>> 72c0255f
     public void init(IWorkbench workbench) {
         // pass
     }
@@ -153,7 +127,7 @@
         }
         return PydevPrefs.getPreferences().getBoolean(FROM_IMPORTS_FIRST);
     }
-    
+
     /**
      * May be changed for testing purposes.
      */
@@ -185,59 +159,37 @@
         }
         return PydevPrefs.getPreferences().getString(BREAK_IMPORTS_MODE);
     }
+
     /**
      * May be changed for testing purposes.
      */
     public static String breakImportModeForTests = BREAK_IMPORTS_MODE_PARENTHESIS;
 
-<<<<<<< HEAD
-=======
-
->>>>>>> 72c0255f
     /**
      * @return whether to format imports according to pep8
      */
     public static boolean getPep8Imports() {
-<<<<<<< HEAD
         if (SharedCorePlugin.inTestMode()) {
-=======
-        if (PydevPlugin.getDefault() == null) {
->>>>>>> 72c0255f
             return pep8ImportsForTests;
         }
         return PydevPrefs.getPreferences().getBoolean(PEP8_IMPORTS);
     }
-<<<<<<< HEAD
 
-=======
->>>>>>> 72c0255f
     /**
      * May be changed for testing purposes.
      */
     public static boolean pep8ImportsForTests = true;
-<<<<<<< HEAD
-=======
-    
->>>>>>> 72c0255f
 
     /**
      * @return whether to delete unused imports
      */
     public static boolean getDeleteUnusedImports() {
-<<<<<<< HEAD
         if (SharedCorePlugin.inTestMode()) {
             return deleteUnusedImportsForTests;
         }
         return PydevPrefs.getPreferences().getBoolean(DELETE_UNUSED_IMPORTS);
     }
 
-=======
-        if (PydevPlugin.getDefault() == null) {
-            return deleteUnusedImportsForTests;
-        }
-        return PydevPrefs.getPreferences().getBoolean(PEP8_IMPORTS);
-    }
->>>>>>> 72c0255f
     /**
      * May be changed for testing purposes.
      */
