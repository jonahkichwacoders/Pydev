/**
 * Copyright (c) 2005-2011 by Appcelerator, Inc. All Rights Reserved.
 * Licensed under the terms of the Eclipse Public License (EPL).
 * Please see the license.txt included with this distribution for details.
 * Any modifications to this file must keep this entire header intact.
 */
package org.python.pydev.ui.actions.resources;

import java.io.File;
import java.io.IOException;
import java.util.ArrayList;
import java.util.List;

import org.eclipse.core.resources.IContainer;
import org.eclipse.core.resources.IResource;
import org.eclipse.core.runtime.CoreException;
import org.eclipse.core.runtime.IProgressMonitor;
import org.eclipse.core.runtime.NullProgressMonitor;
import org.eclipse.jface.dialogs.InputDialog;
import org.eclipse.swt.SWT;
import org.eclipse.swt.graphics.Font;
import org.eclipse.swt.graphics.FontData;
import org.eclipse.swt.graphics.FontMetrics;
import org.eclipse.swt.graphics.GC;
import org.eclipse.swt.graphics.Point;
import org.eclipse.swt.widgets.Composite;
import org.eclipse.swt.widgets.Control;
import org.eclipse.swt.widgets.Display;
import org.eclipse.swt.widgets.MessageBox;
import org.eclipse.ui.IObjectActionDelegate;
import org.eclipse.ui.console.IOConsoleOutputStream;
import org.eclipse.ui.console.MessageConsole;
import org.python.pydev.consoles.MessageConsoles;
import org.python.pydev.core.FontUtils;
import org.python.pydev.core.IFontUsage;
import org.python.pydev.core.Tuple;
import org.python.pydev.core.docutils.StringUtils;
import org.python.pydev.core.log.Log;
import org.python.pydev.editor.actions.PyAction;
import org.python.pydev.plugin.nature.PythonNature;
import org.python.pydev.runners.UniversalRunner;
import org.python.pydev.runners.UniversalRunner.AbstractRunner;
import org.python.pydev.ui.UIConstants;

/**
 * Applies 2to3.py in the selected folder(s)/file(s)
 */
public class Py2To3 extends PyResourceAction implements IObjectActionDelegate {

    public static final String RUN_2_TO_3_CODE = "" +
            "from lib2to3.main import main\n" +
            "import sys\n"
            +
            "import os\n" +
            "\n" +
            "sys.exit(main('lib2to3.fixes'))\n" +
            "";

    PythonNature natureUsed;
    List<String> parameters;
    List<IContainer> refresh;

    protected boolean confirmRun() {
        clearRunInput();
        PythonNature nature = null;
        for (IResource c : selectedResources) {
            PythonNature n2 = PythonNature.getPythonNature(c);
            if (n2 != null) {
                if (nature == null) {
                    nature = n2;

                } else {
                    if (n2 != nature) {
                        MessageBox message = new MessageBox(PyAction.getShell(), SWT.OK | SWT.ICON_ERROR);
                        message.setText("Multiple python natures");
                        message.setMessage("This action can only be applied in one project at a time.");
                        message.open();
                        return false;
                    }
                }
            }
        }

        if (nature == null) {
            MessageBox message = new MessageBox(PyAction.getShell(), SWT.OK | SWT.ICON_ERROR);
            message.setText("No nature found");
            message.setMessage("This action can only be applied in a project that is configured as a Pydev project.");
            message.open();
            return false;
        }

        AbstractRunner runner = UniversalRunner.getRunner(nature);

        Tuple<String, String> tup = runner.runCodeAndGetOutput(RUN_2_TO_3_CODE, new String[] { "--help" }, null,
                new NullProgressMonitor());
        if (tup.o1.indexOf("ImportError") != -1 || tup.o2.indexOf("ImportError") != -1) {
            MessageBox message = new MessageBox(PyAction.getShell(), SWT.OK | SWT.ICON_ERROR);
            message.setText("Unable to run 2to3");
            message.setMessage("Unable to run 2to3. Details: \n" + tup.o1 + "\n" + tup.o2
                    + "\n\nNotes: check if lib2to3 is properly installed in your Python install.");
            message.open();
            return false;
        }

        String msg = "Please enter the parameters to be passed for 2to3.py\n\n" + tup.o1 + "\n\n" + "E.g.: \n"
                + "Leave empty for preview\n" + "-w to apply with backup\n" + "-w -n to apply without backup.";
        if (tup.o2.length() > 0) {
            msg += "\n";
            msg += tup.o2;
        }
        final List<String> splitInLines = StringUtils.splitInLines(msg);
        int max = 10;
        for (String string : splitInLines) {
            max = Math.max(string.length(), max);
        }
        final int maxChars = max;

        InputDialog d = new InputDialog(PyAction.getShell(), "Parameters for 2to3.py", msg, "", null) {
            int averageCharWidth;
            int height;
<<<<<<< HEAD

            protected Control createDialogArea(Composite parent) {

=======
            protected boolean isResizable() {
                return true;
            }
            protected Control createDialogArea(Composite parent) {
>>>>>>> b5fccf99
                try {
                    Tuple<String, Integer> codeFontDetails = FontUtils.getCodeFontNameAndHeight(IFontUsage.DIALOG);
                    String fontName = codeFontDetails.o1;
                    int fheight = codeFontDetails.o2.intValue();
                    
                    //FontData labelFontData;
                    //
                    //// get Dialog Font from preferences
                    //FontData[] textFontData = JFaceResources.getDialogFont().getFontData();
                    //if (textFontData.length == 1) {
                    //	labelFontData = textFontData[0];
                    //} else {
                    //	labelFontData = new FontData(fontName, fheight , SWT.NONE);                    	
                    //}
                    
                    FontData labelFontData = new FontData(fontName, fheight , SWT.NONE);
                    
                    Display display = parent.getDisplay();
                    Font font = new Font(display, labelFontData);
                    parent.setFont(font);

                    GC gc = new GC(display);
                    gc.setFont(font);
                    FontMetrics fontMetrics = gc.getFontMetrics();
                    averageCharWidth = fontMetrics.getAverageCharWidth();
                    height = fontMetrics.getHeight();
                    gc.dispose();
                } catch (Throwable e) {
                    //ignore
                }
                return super.createDialogArea(parent);
            }

            protected Point getInitialSize() {
                Point result = super.getInitialSize();
                //Check if we were able to get proper values before changing it.
                if (averageCharWidth > 0 && maxChars > 0) {
                    result.x = (int) (averageCharWidth * maxChars * 1.15);
                }
                if (height > 0 && splitInLines.size() > 0) {
                    result.y = height * (splitInLines.size() + 6); //put some lines extra (we need the input line too)
                }
                return result;
            }
        };

        int retCode = d.open();
        if (retCode != InputDialog.OK) {
            return false;
        }

        MessageConsole console = MessageConsoles.getConsole("2To3", UIConstants.PY_INTERPRETER_ICON);
        console.clearConsole();
        parameters = StringUtils.split(d.getValue(), " ");
        natureUsed = nature;
        return true;
    }

    protected void afterRun(int resourcesAffected) {
        for (IContainer c : this.refresh) {
            try {
                c.refreshLocal(IResource.DEPTH_INFINITE, null);
            } catch (CoreException e) {
                Log.log(e);
            }
        }
        clearRunInput();
    }

    private void clearRunInput() {
        natureUsed = null;
        refresh = null;
        parameters = null;
    }

    protected int doActionOnResource(IResource next, IProgressMonitor monitor) {
        this.refresh = new ArrayList<IContainer>();
        AbstractRunner runner = UniversalRunner.getRunner(natureUsed);
        if (next instanceof IContainer) {
            this.refresh.add((IContainer) next);
        } else {
            this.refresh.add(next.getParent());
        }

        String dir = next.getLocation().toOSString();
        File workingDir = new File(dir);
        if (!workingDir.exists()) {
            Log.log("Received file that does not exist for 2to3: " + workingDir);
            return 0;
        }
        if (!workingDir.isDirectory()) {
            workingDir = workingDir.getParentFile();
            if (!workingDir.isDirectory()) {
                Log.log("Unable to find working dir for 2to3. Found invalid: " + workingDir);
                return 0;
            }
        }
        ArrayList<String> parametersWithResource = new ArrayList<String>(parameters);
        parametersWithResource.add(0, dir);
        Tuple<String, String> tup = runner.runCodeAndGetOutput(RUN_2_TO_3_CODE,
                parametersWithResource.toArray(new String[0]), workingDir, monitor);
        IOConsoleOutputStream out = MessageConsoles.getConsoleOutputStream("2To3", UIConstants.PY_INTERPRETER_ICON);
        try {
            out.write(tup.o1);
            out.write("\n");
            out.write(tup.o2);
        } catch (IOException e) {
            Log.log(e);
        }
        return 1;
    }

}<|MERGE_RESOLUTION|>--- conflicted
+++ resolved
@@ -118,33 +118,18 @@
         InputDialog d = new InputDialog(PyAction.getShell(), "Parameters for 2to3.py", msg, "", null) {
             int averageCharWidth;
             int height;
-<<<<<<< HEAD
-
-            protected Control createDialogArea(Composite parent) {
-
-=======
+
             protected boolean isResizable() {
                 return true;
             }
+
             protected Control createDialogArea(Composite parent) {
->>>>>>> b5fccf99
                 try {
                     Tuple<String, Integer> codeFontDetails = FontUtils.getCodeFontNameAndHeight(IFontUsage.DIALOG);
                     String fontName = codeFontDetails.o1;
                     int fheight = codeFontDetails.o2.intValue();
-                    
-                    //FontData labelFontData;
-                    //
-                    //// get Dialog Font from preferences
-                    //FontData[] textFontData = JFaceResources.getDialogFont().getFontData();
-                    //if (textFontData.length == 1) {
-                    //	labelFontData = textFontData[0];
-                    //} else {
-                    //	labelFontData = new FontData(fontName, fheight , SWT.NONE);                    	
-                    //}
-                    
-                    FontData labelFontData = new FontData(fontName, fheight , SWT.NONE);
-                    
+                    FontData labelFontData = new FontData(fontName, fheight, SWT.NONE);
+
                     Display display = parent.getDisplay();
                     Font font = new Font(display, labelFontData);
                     parent.setFont(font);
