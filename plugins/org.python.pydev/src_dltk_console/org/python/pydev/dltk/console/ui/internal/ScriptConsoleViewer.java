--- conflicted
+++ resolved
@@ -115,21 +115,12 @@
             try {
                 if (event.character != '\0') { // Printable character
 
-<<<<<<< HEAD
-                    if (Character.isLetter(event.character)
-                            && (event.stateMask == 0 || (event.stateMask & SWT.SHIFT) != 0)) {
-=======
                     if(Character.isLetter(event.character) && (event.stateMask == 0 || (event.stateMask & SWT.SHIFT) != 0)
                             || Character.isWhitespace(event.character)){
->>>>>>> 59f3cba4
                         //it's a valid letter without any stateMask (so, just entering regular text or upper/lowercase -- if shift is there).
                         if (!isSelectedRangeEditable()) {
                             getTextWidget().setCaretOffset(getDocument().getLength());
                         }
-<<<<<<< HEAD
-
-=======
->>>>>>> 59f3cba4
                     }
 
                     if (!isSelectedRangeEditable()) {
