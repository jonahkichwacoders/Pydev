--- conflicted
+++ resolved
@@ -709,11 +709,7 @@
             if (n != null) {
                 doAddSingleModule(createModulesKey(name, e.f), n);
             } else {
-<<<<<<< HEAD
-                PydevPlugin.log("The module " + name + " could not be found nor created!");
-=======
                 Log.log(("The module " + name + " could not be found nor created!"));
->>>>>>> 05a70a91
             }
         }
 
