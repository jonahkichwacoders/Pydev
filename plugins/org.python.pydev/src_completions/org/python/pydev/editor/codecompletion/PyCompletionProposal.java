--- conflicted
+++ resolved
@@ -15,11 +15,7 @@
 import org.eclipse.jface.text.contentassist.IContextInformation;
 import org.eclipse.swt.graphics.Image;
 import org.eclipse.swt.graphics.Point;
-<<<<<<< HEAD
-import org.python.pydev.plugin.PydevPlugin;
-=======
 import org.python.pydev.core.log.Log;
->>>>>>> 05a70a91
 
 
 /**
@@ -139,11 +135,7 @@
                 }
             } catch (BadLocationException x) {
                 // ignore
-<<<<<<< HEAD
-                PydevPlugin.log(x);
-=======
                 Log.log(x);
->>>>>>> 05a70a91
             }
             return;
         }
