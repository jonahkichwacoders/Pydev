--- conflicted
+++ resolved
@@ -53,7 +53,6 @@
 import org.python.pydev.parser.jython.ast.NameTok;
 import org.python.pydev.parser.jython.ast.aliasType;
 import org.python.pydev.parser.visitors.NodeUtils;
-import org.python.pydev.plugin.PydevPlugin;
 
 public abstract class AbstractASTManager implements ICodeCompletionASTManager {
     
@@ -374,11 +373,7 @@
             String message = e.getMessage();
             if(message == null){
                 if(e instanceof NullPointerException){
-<<<<<<< HEAD
-                    PydevPlugin.log(e);
-=======
                     Log.log(e);
->>>>>>> 05a70a91
                     message = "NullPointerException";
                 }else{
                     message = "Null error message";
@@ -721,11 +716,7 @@
 
             
         }else{
-<<<<<<< HEAD
-            PydevPlugin.log("Module passed in is null!!");
-=======
             Log.log("Module passed in is null!!");
->>>>>>> 05a70a91
         }
         
         return EMPTY_ITOKEN_ARRAY;
