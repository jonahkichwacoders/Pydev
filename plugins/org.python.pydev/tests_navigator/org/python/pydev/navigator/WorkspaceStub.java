--- conflicted
+++ resolved
@@ -61,11 +61,6 @@
     public void build(int kind, IProgressMonitor monitor) throws CoreException {
     }
 
-    public void build(IBuildConfiguration[] buildConfigs, int kind,
-            boolean buildReferences, IProgressMonitor monitor)
-            throws CoreException {
-    }
-
     public void checkpoint(boolean build) {
     }
 
@@ -249,17 +244,11 @@
     public IPathVariableManager getPathVariableManager() {
         return null;
     }
-<<<<<<< HEAD
 
 
     public void build(IBuildConfiguration[] buildConfigs, int kind, boolean buildReferences, IProgressMonitor monitor) throws CoreException {
     }
 
 
-    public IBuildConfiguration newBuildConfig(String projectName, String configName) {
-        return null;
-    }
-
-=======
->>>>>>> d212bf9c
+
 }