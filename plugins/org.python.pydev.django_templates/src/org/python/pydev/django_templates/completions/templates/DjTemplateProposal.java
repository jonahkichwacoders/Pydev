/**
 * Copyright (c) 2005-2011 by Appcelerator, Inc. All Rights Reserved.
 * Licensed under the terms of the Eclipse Public License (EPL).
 * Please see the license.txt included with this distribution for details.
 * Any modifications to this file must keep this entire header intact.
 */
package org.python.pydev.django_templates.completions.templates;

import org.eclipse.jface.text.IDocument;
import org.eclipse.jface.text.IRegion;
import org.eclipse.jface.text.contentassist.ICompletionProposal;
import org.eclipse.jface.text.templates.Template;
import org.eclipse.jface.text.templates.TemplateContext;
import org.eclipse.jface.text.templates.TemplateProposal;
import org.eclipse.swt.events.KeyEvent;
import org.eclipse.swt.graphics.Image;

import com.aptana.editor.common.contentassist.ICommonCompletionProposal;

public class DjTemplateProposal extends TemplateProposal implements ICommonCompletionProposal {

    private boolean isDefault;
    private boolean isSuggested;
    private boolean displayOnlyName;
    private int relevance;

    public DjTemplateProposal(Template template, TemplateContext context, IRegion region, Image image, int relevance, boolean displayOnlyName) {
        super(template, context, region, image, relevance);
        this.displayOnlyName = displayOnlyName;
    }

    public String getFileLocation() {

        return "";
    }

    public Image[] getUserAgentImages() {

        return null;
    }

    public boolean isDefaultSelection() {

        return isDefault;
    }

    public boolean isSuggestedSelection() {

        return isSuggested;
    }

    public void setIsDefaultSelection(boolean isDefault) {
        this.isDefault = isDefault;
    }

    public void setIsSuggestedSelection(boolean isSuggested) {
        this.isSuggested = isSuggested;
    }
    
    public String getDisplayString() {
        if(displayOnlyName){
            return getTemplate().getName();
        }
        return super.getDisplayString();
    }

    /* (non-Javadoc)
     * @see java.lang.Comparable#compareTo(java.lang.Object)
     */
    public int compareTo(ICompletionProposal o) {
        if (this == o)
        {
            return 0;
        }

        // not yet sorting on relevance
        String s1 = this.getDisplayString();
        String s2 = o.getDisplayString();
        if(s1 == null){
            s1 = "";
        }
        if(s2 == null){
            s2 = "";
        }
        return s1.compareToIgnoreCase(s2);

    }
    
    public int getRelevance() {
        return this.relevance;
    }

    public void setRelevance(int relevance) {
        this.relevance = relevance;
    }

<<<<<<< HEAD
    public boolean validateTrigger(IDocument document, int offset, KeyEvent keyEvent) {
        return false;
    }
=======
    /*
     * (non-Javadoc)
     * @see com.aptana.editor.common.contentassist.ICommonCompletionProposal#validateTrigger(org.eclipse.jface.text.IDocument, int, org.eclipse.swt.events.KeyEvent)
     */
	public boolean validateTrigger(IDocument document, int offset, KeyEvent keyEvent)
	{
		return true;
	}
>>>>>>> d9504581
}<|MERGE_RESOLUTION|>--- conflicted
+++ resolved
@@ -94,11 +94,6 @@
         this.relevance = relevance;
     }
 
-<<<<<<< HEAD
-    public boolean validateTrigger(IDocument document, int offset, KeyEvent keyEvent) {
-        return false;
-    }
-=======
     /*
      * (non-Javadoc)
      * @see com.aptana.editor.common.contentassist.ICommonCompletionProposal#validateTrigger(org.eclipse.jface.text.IDocument, int, org.eclipse.swt.events.KeyEvent)
@@ -107,5 +102,4 @@
 	{
 		return true;
 	}
->>>>>>> d9504581
 }