/*
 * Created on 07/09/2005
 */
package com.python.pydev.analysis.additionalinfo.builders;

import org.eclipse.core.resources.IProject;
import org.eclipse.core.runtime.IProgressMonitor;
import org.eclipse.core.runtime.IStatus;
import org.eclipse.core.runtime.NullProgressMonitor;
import org.eclipse.core.runtime.Status;
import org.eclipse.core.runtime.jobs.Job;
import org.python.pydev.core.IInterpreterInfo;
import org.python.pydev.core.IInterpreterManager;
import org.python.pydev.core.IModulesManager;
import org.python.pydev.core.ISystemModulesManager;
import org.python.pydev.core.MisconfigurationException;
import org.python.pydev.core.ModulesKey;
import org.python.pydev.core.docutils.StringUtils;
import org.python.pydev.core.log.Log;
import org.python.pydev.core.structure.FastStringBuffer;
import org.python.pydev.editor.codecompletion.revisited.PythonPathHelper;
import org.python.pydev.parser.ErrorDescription;
import org.python.pydev.parser.PyParser;
import org.python.pydev.plugin.nature.PythonNature;
import org.python.pydev.ui.interpreters.IInterpreterObserver;
import org.python.pydev.ui.pythonpathconf.InterpreterInfo;
import org.python.pydev.utils.JobProgressComunicator;

import com.python.pydev.analysis.additionalinfo.AbstractAdditionalDependencyInfo;
import com.python.pydev.analysis.additionalinfo.AbstractAdditionalTokensInfo;
import com.python.pydev.analysis.additionalinfo.AdditionalProjectInterpreterInfo;
import com.python.pydev.analysis.additionalinfo.AdditionalSystemInterpreterInfo;


public class InterpreterObserver implements IInterpreterObserver {

    private static final boolean DEBUG_INTERPRETER_OBSERVER = false;
    
    private Object lock = new Object();
    
    /**
     * @see org.python.pydev.ui.interpreters.IInterpreterObserver#notifyDefaultPythonpathRestored(org.python.pydev.ui.interpreters.AbstractInterpreterManager, org.eclipse.core.runtime.IProgressMonitor)
     */
    public void notifyDefaultPythonpathRestored(IInterpreterManager manager, String interpreter, IProgressMonitor monitor){
        if(DEBUG_INTERPRETER_OBSERVER){
            System.out.println("notifyDefaultPythonpathRestored "+ interpreter);
        }
        synchronized(lock){
	        try {
	            final IInterpreterInfo interpreterInfo = manager.getInterpreterInfo(interpreter, new NullProgressMonitor());
	            int grammarVersion = interpreterInfo.getGrammarVersion();
	            AbstractAdditionalTokensInfo currInfo = AdditionalSystemInterpreterInfo.getAdditionalSystemInfo(manager, interpreter);
	            if(currInfo != null){
	                currInfo.clearAllInfo();
	            }
	            InterpreterInfo defaultInterpreterInfo = (InterpreterInfo) manager.getInterpreterInfo(interpreter, monitor);
	            ISystemModulesManager m = defaultInterpreterInfo.getModulesManager();
	            AbstractAdditionalTokensInfo additionalSystemInfo = restoreInfoForModuleManager(monitor, m, 
	                    "(system: " + manager.getManagerRelatedName() + " - " + interpreter + ")",
	                    new AdditionalSystemInterpreterInfo(manager, interpreter), null, grammarVersion);
	
	            if (additionalSystemInfo != null) {
	                //ok, set it and save it
	                AdditionalSystemInterpreterInfo.setAdditionalSystemInfo(manager, interpreter, additionalSystemInfo);
	                AbstractAdditionalTokensInfo.saveAdditionalSystemInfo(manager, interpreter);
	            }
	        } catch (Throwable e) {
	            Log.log(e);
	        }
        }
    }

    /**
     * received when the interpreter manager is restored
     *  
     * this means that we have to restore the additional interpreter information we stored
     *  
     * @see org.python.pydev.ui.interpreters.IInterpreterObserver#notifyInterpreterManagerRecreated(org.python.pydev.ui.interpreters.AbstractInterpreterManager)
     */
    public void notifyInterpreterManagerRecreated(final IInterpreterManager iManager) {
        for(final IInterpreterInfo interpreterInfo:iManager.getInterpreterInfos()){
            Job j = new Job("PyDev... Restoring indexes for: "+interpreterInfo.getNameForUI()) {

                @Override
                protected IStatus run(IProgressMonitor monitorArg) {
                	synchronized(lock){
	                    boolean loadedAdditionalSystemInfo;
	        			try {
	        				loadedAdditionalSystemInfo = AdditionalSystemInterpreterInfo.loadAdditionalSystemInfo(iManager, interpreterInfo.getExecutableOrJar());
	        			} catch (MisconfigurationException e1) {
	        				loadedAdditionalSystemInfo = false;
	        			}
	        			if (!loadedAdditionalSystemInfo) {
	                	
		                    try {
		                        JobProgressComunicator jobProgressComunicator = new JobProgressComunicator(
		                        		monitorArg, "PyDev... Restoring indexes for: "+interpreterInfo.getNameForUI(), 
		                        		IProgressMonitor.UNKNOWN, this);
		                        notifyDefaultPythonpathRestored(iManager, interpreterInfo.getExecutableOrJar(), jobProgressComunicator);
		                        jobProgressComunicator.done();
		                    } catch (Exception e) {
		                        Log.log(e);
		                    }
	        			}
        			}
                    return Status.OK_STATUS;
                }

            };
            j.setPriority(Job.SHORT);
            j.schedule();
        }
    }

    /**
     * Restores the info for a module manager
     * 
     * @param monitor a monitor to keep track of the progress
     * @param m the module manager
     * @param nature the associated nature (may be null if there is no associated nature -- as is the case when
     * restoring system info).
     * 
     * @return the info generated from the module manager
     */
    private AbstractAdditionalTokensInfo restoreInfoForModuleManager(IProgressMonitor monitor, IModulesManager m, String additionalFeedback, 
            AbstractAdditionalTokensInfo info, PythonNature nature, int grammarVersion) {
        if(monitor == null){
            monitor = new NullProgressMonitor();
        }
        //TODO: Check if keeping a zip file open makes things faster...
        //Timer timer = new Timer();
        ModulesKey[] allModules = m.getOnlyDirectModules();
        int i = 0;
        
        FastStringBuffer msgBuffer = new FastStringBuffer();

        for (ModulesKey key : allModules) {
            if(monitor.isCanceled()){
                return null;
            }
            i++;

            if (PythonPathHelper.canAddAstInfoFor(key)) { //otherwise it should be treated as a compiled module (no ast generation)

                if(i % 17 == 0){
                    msgBuffer.clear();
                    msgBuffer.append("Creating ");
                    msgBuffer.append(additionalFeedback);
                    msgBuffer.append(" additional info (" );
                    msgBuffer.append(i );
                    msgBuffer.append(" of " );
                    msgBuffer.append(allModules.length );
                    msgBuffer.append(") for " );
                    msgBuffer.append(key.file.getName());
                    monitor.setTaskName(msgBuffer.toString());
                    monitor.worked(1);
                }

                try {
                    if (info.addAstInfo(key, false) == null) {
                        String str = "Unable to generate ast -- using %s.\nError:%s";
                        ErrorDescription errorDesc = null;
                        throw new RuntimeException(StringUtils.format(str, 
                                PyParser.getGrammarVersionStr(grammarVersion),
                                (errorDesc!=null && errorDesc.message!=null)?
                                        errorDesc.message:"unable to determine"));
                    }
<<<<<<< HEAD
                    
                    if (PythonPathHelper.isValidSourceFile(key.file.getName()) || 
                            (isZipModule && PythonPathHelper.isValidSourceFile(modulesKeyForZip.zipModulePath))) {
                        
                        
                        if(i % 17 == 0){
                            msgBuffer.clear();
                            msgBuffer.append("Creating ");
                            msgBuffer.append(additionalFeedback);
                            msgBuffer.append(" additional info (" );
                            msgBuffer.append(i );
                            msgBuffer.append(" of " );
                            msgBuffer.append(allModules.length );
                            msgBuffer.append(") for " );
                            msgBuffer.append(key.file.getName());
                            monitor.setTaskName(msgBuffer.toString());
                            monitor.worked(1);
                        }

                        try {
                            if (info.addAstInfo(key, false) == null) {
                                String str = "Unable to generate ast -- using %s.\nError:%s";
                                ErrorDescription errorDesc = null;
                                throw new RuntimeException(StringUtils.format(str, 
                                        PyParser.getGrammarVersionStr(grammarVersion),
                                        (errorDesc!=null && errorDesc.message!=null)?
                                                errorDesc.message:"unable to determine"));
                            }

                        } catch (Throwable e) {
                            Log.log(IStatus.ERROR, ("Problem parsing the file :" + key.file + "."), e);
                        }
                    }
                } else {
                    Log.log("The file :" + key.file + " does not exist, but is marked as existing in the pydev code completion.");
=======

                } catch (Throwable e) {
                    PydevPlugin.log(IStatus.ERROR, "Problem parsing the file :" + key.file + ".", e);
>>>>>>> d5b59df5
                }
            }
        }
        //timer.printDiff("Time to restore additional info");
        return info;
    }


    public void notifyProjectPythonpathRestored(final PythonNature nature, IProgressMonitor monitor) {
        try {
        	//Note: at this point we're 100% certain that the ast manager is there.
            IModulesManager m = nature.getAstManager().getModulesManager();
            IProject project = nature.getProject();
            
            AbstractAdditionalDependencyInfo currInfo = AdditionalProjectInterpreterInfo.getAdditionalInfoForProject(nature);
            if(currInfo != null){
                currInfo.clearAllInfo();
            }
            
            AdditionalProjectInterpreterInfo newProjectInfo = new AdditionalProjectInterpreterInfo(project);
            String feedback = "(project:" + project.getName() + ")";
            synchronized(m){
                AbstractAdditionalDependencyInfo info = (AbstractAdditionalDependencyInfo) restoreInfoForModuleManager(
                        monitor, m, feedback, newProjectInfo, nature, nature.getGrammarVersion());
    
                if (info != null) {
                    //ok, set it and save it
                    AdditionalProjectInterpreterInfo.setAdditionalInfoForProject(project, info);
                    AdditionalProjectInterpreterInfo.saveAdditionalInfoForProject(nature);
                }
            }
        } catch (Exception e) {
            Log.log(e);
            throw new RuntimeException(e);
        }
    }

    public void notifyNatureRecreated(final PythonNature nature, IProgressMonitor monitor) {
        boolean loadAdditionalInfoForProject;
		try {
			loadAdditionalInfoForProject = AdditionalProjectInterpreterInfo.loadAdditionalInfoForProject(nature);
		} catch (MisconfigurationException e) {
			Log.log(e);
			loadAdditionalInfoForProject = false;
		}
		if(!loadAdditionalInfoForProject){
            if(DEBUG_INTERPRETER_OBSERVER){
                System.out.println("Unable to load the info correctly... restoring info from the pythonpath");
            }
            notifyProjectPythonpathRestored(nature, monitor);
        }
    }

}<|MERGE_RESOLUTION|>--- conflicted
+++ resolved
@@ -165,47 +165,9 @@
                                 (errorDesc!=null && errorDesc.message!=null)?
                                         errorDesc.message:"unable to determine"));
                     }
-<<<<<<< HEAD
-                    
-                    if (PythonPathHelper.isValidSourceFile(key.file.getName()) || 
-                            (isZipModule && PythonPathHelper.isValidSourceFile(modulesKeyForZip.zipModulePath))) {
-                        
-                        
-                        if(i % 17 == 0){
-                            msgBuffer.clear();
-                            msgBuffer.append("Creating ");
-                            msgBuffer.append(additionalFeedback);
-                            msgBuffer.append(" additional info (" );
-                            msgBuffer.append(i );
-                            msgBuffer.append(" of " );
-                            msgBuffer.append(allModules.length );
-                            msgBuffer.append(") for " );
-                            msgBuffer.append(key.file.getName());
-                            monitor.setTaskName(msgBuffer.toString());
-                            monitor.worked(1);
-                        }
-
-                        try {
-                            if (info.addAstInfo(key, false) == null) {
-                                String str = "Unable to generate ast -- using %s.\nError:%s";
-                                ErrorDescription errorDesc = null;
-                                throw new RuntimeException(StringUtils.format(str, 
-                                        PyParser.getGrammarVersionStr(grammarVersion),
-                                        (errorDesc!=null && errorDesc.message!=null)?
-                                                errorDesc.message:"unable to determine"));
-                            }
-
-                        } catch (Throwable e) {
-                            Log.log(IStatus.ERROR, ("Problem parsing the file :" + key.file + "."), e);
-                        }
-                    }
-                } else {
-                    Log.log("The file :" + key.file + " does not exist, but is marked as existing in the pydev code completion.");
-=======
 
                 } catch (Throwable e) {
-                    PydevPlugin.log(IStatus.ERROR, "Problem parsing the file :" + key.file + ".", e);
->>>>>>> d5b59df5
+                    Log.log(IStatus.ERROR, "Problem parsing the file :" + key.file + ".", e);
                 }
             }
         }
@@ -248,7 +210,7 @@
 		try {
 			loadAdditionalInfoForProject = AdditionalProjectInterpreterInfo.loadAdditionalInfoForProject(nature);
 		} catch (MisconfigurationException e) {
-			Log.log(e);
+		    Log.log(e);
 			loadAdditionalInfoForProject = false;
 		}
 		if(!loadAdditionalInfoForProject){
