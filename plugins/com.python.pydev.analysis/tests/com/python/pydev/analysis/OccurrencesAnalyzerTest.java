--- conflicted
+++ resolved
@@ -2909,7 +2909,6 @@
         }
     }
 
-<<<<<<< HEAD
     
     public void testDictAccess() throws Exception {
         
@@ -2918,8 +2917,9 @@
                 "unittest.__dict__\n"
         );
         checkNoError();
-        
-=======
+    }
+
+        
 	public void testBuiltInAssignment() {
 		int initial = GRAMMAR_TO_USE_FOR_PARSING;
 		try {
@@ -2944,6 +2944,5 @@
 		} finally {
 			GRAMMAR_TO_USE_FOR_PARSING = initial;
 		}
->>>>>>> da3a0497
     }
 }