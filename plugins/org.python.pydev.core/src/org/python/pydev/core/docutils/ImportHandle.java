--- conflicted
+++ resolved
@@ -328,13 +328,8 @@
 
             } else if (c == ';') {
                 String impStr = imp.toString();
-<<<<<<< HEAD
                 int endLine = line + org.python.pydev.shared_core.string.StringUtils.countLineBreaks(impStr);
-                found = new ImportHandleInfo(impStr, line, endLine, startedInMiddle);
-=======
-                int endLine = line + com.aptana.shared_core.string.StringUtils.countLineBreaks(impStr);
-                found = new ImportHandleInfo(impStr, line, endLine, startedInMiddle,allowBadInput);
->>>>>>> c805941a
+                found = new ImportHandleInfo(impStr, line, endLine, startedInMiddle, allowBadInput);
                 this.importInfo.add(found);
                 line = endLine;
                 imp = imp.clear();
@@ -348,14 +343,8 @@
 
         }
         String impStr = imp.toString();
-<<<<<<< HEAD
         this.importInfo.add(new ImportHandleInfo(impStr, line, line + org.python.pydev.shared_core.string.StringUtils.countLineBreaks(impStr),
-                startedInMiddle));
-=======
-        this.importInfo.add(new ImportHandleInfo(impStr, line, line + com.aptana.shared_core.string.StringUtils.countLineBreaks(impStr),
-                startedInMiddle,allowBadInput));
->>>>>>> c805941a
-
+                startedInMiddle, allowBadInput));
     }
 
     public ImportHandle(IDocument doc, String importFound, int startFoundLine, int endFoundLine)
