/**
 * Copyright (c) 2005-2011 by Appcelerator, Inc. All Rights Reserved.
 * Licensed under the terms of the Eclipse Public License (EPL).
 * Please see the license.txt included with this distribution for details.
 * Any modifications to this file must keep this entire header intact.
 */
/*
 * Created on 03/09/2005
 */
package org.python.pydev.core.docutils;

import java.util.ArrayList;
import java.util.Arrays;
import java.util.Iterator;
import java.util.List;

import junit.framework.TestCase;

import org.python.pydev.core.Tuple;
import org.python.pydev.core.structure.FastStringBuffer;

public class StringUtilsTest extends TestCase {

    public static void main(String[] args) {
        try {
            StringUtilsTest test = new StringUtilsTest();
            test.setUp();
            test.testParseInt();
            test.tearDown();
            junit.textui.TestRunner.run(StringUtilsTest.class);
        } catch (Throwable e) {
            e.printStackTrace();
        }
    }
<<<<<<< HEAD
=======
        
    /**
     * Test method for {@link StringUtils#joinIterable(Iterable, String)}.
     */
    public void testJoinIterable() {

        List<String> strings = new ArrayList<String>(3);
        strings.add("test");
        strings.add("fest");
        strings.add("zest");

        List<Integer> integers = new ArrayList<Integer>(3);
        integers.add(Integer.valueOf(1));
        integers.add(Integer.valueOf(2));
        integers.add(Integer.valueOf(3));

        Iterable<?>[] inputs = {
            strings,
            integers
        };

        String[] delimiters = {
            "\\n",
            "+"
        };

        String[] expectedResults = {
            "test\\nfest\\nzest",
            "1+2+3"
        };

        int i = 0;
        for (Iterable<?> input : inputs) {
            String delim = delimiters[i];
            String expectedResult = expectedResults[i];
            String result = StringUtils.joinIterable(delim, input);

            assertEquals(result, expectedResult);
            i++;
        }
    }

    /**
     * Test method for {@link StringUtils#joinIterable(Iterable, String)}
     * using bogus input.
     * 
     * @throws Exception
     */
    public void testJoinIterableBogus() throws Exception {

        List<String> inputs = new ArrayList<String>(3);
        inputs.add("nominal");
        inputs.add(null);
        inputs.add("nominal");

        String delimiter = "\\r\\n";

        try {
            String result = StringUtils.joinIterable(delimiter, null);
            System.out.println("result = " + result);
            fail("The exception java.lang.IllegalArgumentException should have been thrown if 'objs' is null.");
        } catch (java.lang.IllegalArgumentException exception) {
            // The test succeeded by throwing the expected exception
        }
        try {
            String result = StringUtils.joinIterable(null, inputs);
            System.out.println("result = " + result);
            fail("The exception java.lang.IllegalArgumentException should have been thrown if 'delimiter' is null.");
        } catch (java.lang.IllegalArgumentException exception) {
            // The test succeeded by throwing the expected exception
        }
    }

    /**
     * Test method for {@link StringUtils#repeatString(String, int)}.
     * Already includes some bogus value coverage.
     */
    public void testRepeatString() {
        
        String[] inputs = {"Sun", "Java", "*", " ", "-", "André", null};
        int[] timesList = {  -20,      3,   5,   4,   3,       2,    1};
        
        String[] expectedResults = {
            "",
            "JavaJavaJava",
            "*****",
            "    ",
            "---",
            "AndréAndré",
            "null"
        };
        
        int len = inputs.length;
        for (int i = 0; i < len; i++) {
            String input = inputs[i];
            int times = timesList[i];
            
            String expectedResult = expectedResults[i];
            String result = StringUtils.repeatString(input, times);
            
            assertEquals(expectedResult, result);
        }
    }
    
    /**
     * Test method for {@link StringUtils#lastIndexOf(String, String)}. 
     */
    public void testLastIndexOf() {
        
        String[] inputs = {
            "if ((method(\"test %s\" % name))):\n    print \"True\"",
            "\"\"\"test \\\"%s\"\"\" % \"\"\"fest\"\"\") # comment",
            "\"\"\"test \\\"%s\"\"\" % \"\"\"fest\"\"\") # comment # another comment?!",
            null,
            "André",
            "André",
            "for (Enumeration el=v.elements(); el.hasMoreElements(); ) {"
        };
        
        String[] regexes = {
            "\\%",
            "\\\\\"",
            "#",
            "\\B",
            null,
            "\u00e9",
            "\\;"
        };
        
        int[] expectedResults = { 22, -1, 40, -1, -1, 4, 54 };
        
        int len = inputs.length;
        for (int i = 0; i < len; i++) {
            String input = inputs[i];
            String regex = regexes[i];
            
            int expectedResult = expectedResults[i];
            int result = StringUtils.lastIndexOf(input, regex);
            
            assertEquals(expectedResult, result);
        }
    }
    
    /**
     * Test method for {@link StringUtils#indexOf(String, char, boolean)}. 
     * @throws Exception
     */
    public void testIndexOf() throws Exception {
        
        String[] inputs = {
            "if ((method(\"test %s\" % name))):\n    print \"True\"",
            "if ((method(\"test %s\" % name))):\n    print \"True\"",
            "\"\"\"test #\\\"%s\"\"\" % \"\"\"fest\"\"\") # comment # another comment?!",
            null,
            "André",
            "André",
            "for (Enumeration el=v.elements(); el.hasMoreElements(); ) {",
            "\"whitespace =     \"# the string has ended"
        };
        
        char[] chars = {
            '%',
            '"',
            '#',
            '\0',
            (char)-1,
            '\u00e9',
            ';',
            ' '
        };
        
        // results for ignoreInStringLiteral == true
        int[] expectedResults1 = { 22, 12, 31, -1, -1, 4, 32, 20 };
        
        // results for ignoreInStringLiteral == false
        int[] expectedResults2 = { 18, 12, 8, -1, -1, 4, 32, 11 };
        
        int len = inputs.length;
        for (int i = 0; i < len; i++) {
            String input = inputs[i];
            char character = chars[i];
            
            int expectedResult1 = expectedResults1[i];
            int result = StringUtils.indexOf(input, character, true);
            assertEquals(expectedResult1, result);
            
            result = StringUtils.indexOf(input, character, false);
            int expectedResult2 = expectedResults2[i];
            assertEquals(expectedResult2, result);
        }
    }

    /**
     * Test method for {@link StringUtils#findSubstring(String, char, boolean)}. 
     * @throws Exception
     */
    public void testFindSubstring() throws Exception {
        
        String[] inputs = {
            "if ((method(\"test %s\" % name))):\n    print \"True\"",
            "if ((method(\"test %s\" % name))):\n    print \"True\"",
            "\"\"\"test #\\\"%s\"\"\" % \"\"\"fest\"\"\") # comment # another comment?!",
            null,
            "André",
            "André",
            "for (Enumeration el=v.elements(); el.hasMoreElements(); ) {",
            "\"whitespace =     \"# the string has ended"
        };
        
        char[] chars = {
            '%',
            '"',
            '#',
            '\0',
            (char)-1,
            '\u00e9',
            ';',
            ' '
        };
        
        // results for ignoreInStringLiteral == true
        String[] expectedResults1 = {
            " name))):\n    print \"True\"",
            "test %s\" % name))):\n    print \"True\"",
            " comment # another comment?!",
            null,
            null,
            "",
            " el.hasMoreElements(); ) {",
            "the string has ended"
        };
        
        // results for ignoreInStringLiteral == false
        String[] expectedResults2 = {
            "s\" % name))):\n    print \"True\"",
            "test %s\" % name))):\n    print \"True\"",
            "\\\"%s\"\"\" % \"\"\"fest\"\"\") # comment # another comment?!",
            null,
            null,
            "",
            " el.hasMoreElements(); ) {",
            "=     \"# the string has ended"
        };
        
        int len = inputs.length;
        for (int i = 0; i < len; i++) {
            String input = inputs[i];
            char character = chars[i];
            
            String expectedResult1 = expectedResults1[i];
            String result = StringUtils.findSubstring(input, character, true);
            assertEquals(expectedResult1, result);
            
            result = StringUtils.findSubstring(input, character, false);
            String expectedResult2 = expectedResults2[i];
            assertEquals(expectedResult2, result);
        }
    }
>>>>>>> b5fccf99

    public void testFormat() {
        assertEquals("teste", StringUtils.format("%s", new Object[] { "teste" }));
        assertEquals("teste 1", StringUtils.format("%s 1", new Object[] { "teste" }));
        assertEquals("teste 1 2 3 teste", StringUtils.format("teste %s %s 3 %s", new Object[] { "1", "2", "teste" }));
        assertEquals("teste 1 2 %s", StringUtils.format("teste 1 2 %%s", new Object[] {}));
        assertEquals("teste 1 2 3", StringUtils.format("teste 1 2 %s", new Object[] { "3" }));
        assertEquals("teste 1 2 3", StringUtils.format("%s 1 2 3", new Object[] { "teste" }));
        assertEquals("teste 1 2 3", StringUtils.format("%s 1 2 %s", new Object[] { "teste", 3 }));
        assertEquals("null 1 2 null", StringUtils.format("%s 1 2 %s", new Object[] { null, null }));
        assertEquals("", StringUtils.format("%s", new Object[] { "" }));
        assertEquals("%", StringUtils.format("%", new Object[] {}));

        assertEquals("", StringUtils.format("%1", new Object[] {}));
        assertEquals("", StringUtils.format("% ", new Object[] {}));
    }

    public void testStripExt() {
        assertEquals("teste", StringUtils.stripExtension("teste.aaa"));
        assertEquals("teste.aaa", StringUtils.stripExtension("teste.aaa.bbb"));
        assertEquals("teste", StringUtils.stripExtension("teste"));
        assertEquals("a", StringUtils.stripExtension("a.a"));
        assertEquals("", StringUtils.stripExtension(""));
    }

    public void testReplaceAllSlashes() throws Exception {
        assertEquals("foo", StringUtils.replaceAllSlashes("foo"));
        assertEquals("foo/", StringUtils.replaceAllSlashes("foo\\"));
        assertEquals("/foo/", StringUtils.replaceAllSlashes("\\foo\\"));
        assertEquals("/foo///", StringUtils.replaceAllSlashes("\\foo\\\\\\"));

    }

    public void testReplaceAll() throws Exception {
        assertEquals("foo", StringUtils.replaceAll("fjj", "j", "o"));
        assertEquals("fok", StringUtils.replaceAll("fkkkk", "kkk", "o"));
        assertEquals("foo", StringUtils.replaceAll("fkkkk", "kk", "o"));
        assertEquals("kkkkkkkkk", StringUtils.replaceAll("www", "w", "kkk"));
        assertEquals("www", StringUtils.replaceAll("www", "o", "a"));

        String initial = "" +
                "import sys; sys.ps1=''; sys.ps2=''\r\n" +
                "print >> sys.stderr, 'PYTHONPATH:'\r\n"
                +
                "for p in sys.path:\r\n" +
                "    print >> sys.stderr,  p\r\n" +
                "\r\n" + //to finish the for scope
                "print >> sys.stderr, 'Ok, all set up... Enjoy'\r\n" +
                "";
        assertEquals(initial, StringUtils.replaceAll(initial, "\r\n", "\r\n"));

        String expected = "" +
                "import sys; sys.ps1=''; sys.ps2=''\r" +
                "print >> sys.stderr, 'PYTHONPATH:'\r"
                +
                "for p in sys.path:\r" +
                "    print >> sys.stderr,  p\r" +
                "\r" + //to finish the for scope
                "print >> sys.stderr, 'Ok, all set up... Enjoy'\r" +
                "";
        assertEquals(expected, StringUtils.replaceAll(initial, "\r\n", "\r"));
    }

    public void testRemoveWhitespaceColumnsToLeft() throws Exception {
        assertEquals("foo", StringUtils.removeWhitespaceColumnsToLeft("   foo"));
        assertEquals("foo\n", StringUtils.removeWhitespaceColumnsToLeft("   foo\n"));
        assertEquals("foo\n   foo\n", StringUtils.removeWhitespaceColumnsToLeft(" foo\n    foo\n"));
    }

    public void testTrim() throws Exception {
        assertEquals("  foo", StringUtils.rightTrim("  foo  "));
        assertEquals("foo  ", StringUtils.leftTrim("  foo  "));
        assertEquals("\t\tfoo", StringUtils.rightTrim("\t\tfoo\t\t"));
        assertEquals("foo\t\t", StringUtils.leftTrim("\t\tfoo\t\t"));

    }

    public void testFixWhitespaceColumnsToLeftFromDocstring() throws Exception {
        assertEquals("foo", StringUtils.fixWhitespaceColumnsToLeftFromDocstring("foo", "    "));
        assertEquals("\n    foo", StringUtils.fixWhitespaceColumnsToLeftFromDocstring("\nfoo", "    "));
        assertEquals("\n    foo\n    ", StringUtils.fixWhitespaceColumnsToLeftFromDocstring("\nfoo\n", "    "));
        assertEquals("\n    \n    foo\n    ", StringUtils.fixWhitespaceColumnsToLeftFromDocstring("\n\nfoo\n", "    "));
    }

    public void testSplitOn1st() throws Exception {
        assertEquals(new Tuple<String, String>("aa", "bb.cc"), StringUtils.splitOnFirst("aa.bb.cc", '.'));
        assertEquals(new Tuple<String, String>("aa_bb_cc", ""), StringUtils.splitOnFirst("aa_bb_cc", '.'));

        assertEquals(new Tuple<String, String>("aa", "bb.cc"), StringUtils.splitOnFirst("aa<TAG>bb.cc", "<TAG>"));
        assertEquals(new Tuple<String, String>("aa_bb_cc", ""), StringUtils.splitOnFirst("aa_bb_cc", "TAG"));

    }

    public void testSplitWithMax() throws Exception {
        String[] split = StringUtils.split("a b c", ' ', 1).toArray(new String[0]);
        assertTrue(Arrays.equals(new String[] { "a b c" }, split));

        split = StringUtils.split("a b c", ' ', 2).toArray(new String[0]);
        assertTrue(Arrays.equals(new String[] { "a", "b c" }, split));

        split = StringUtils.split("aaa  bb  ", ' ', 2).toArray(new String[0]);
        assertTrue(Arrays.equals(new String[] { "aaa", "bb  " }, split));

        split = StringUtils.split("aaa  bb  ", ' ', 3).toArray(new String[0]);
        assertTrue(Arrays.equals(new String[] { "aaa", "bb" }, split));

        split = StringUtils.split("aaa  bb  ", ' ', 1).toArray(new String[0]);
        assertTrue(Arrays.equals(new String[] { "aaa  bb  " }, split));
    }

    public void testIterLines() throws Exception {
        ArrayList<String> arrayList = new ArrayList<String>();

        Iterable<String> iterLines = StringUtils.iterLines("aa\nbb\nccc");
        Iterator<String> it = iterLines.iterator();
        while (it.hasNext()) {
            arrayList.add(it.next());
        }
        assertEquals(Arrays.asList("aa\n", "bb\n", "ccc"), arrayList);
        arrayList.clear();

        for (String s : StringUtils.iterLines("aa")) {
            arrayList.add(s);
        }
        assertEquals(Arrays.asList("aa"), arrayList);
        arrayList.clear();

        for (String s : StringUtils.iterLines("")) {
            arrayList.add(s);
        }
        assertEquals(Arrays.asList(), arrayList);
        arrayList.clear();

        for (String s : StringUtils.iterLines("\n")) {
            arrayList.add(s);
        }
        assertEquals(Arrays.asList("\n"), arrayList);
        arrayList.clear();

        for (String s : StringUtils.iterLines("\n\na")) {
            arrayList.add(s);
        }
        assertEquals(Arrays.asList("\n", "\n", "a"), arrayList);
        arrayList.clear();

        for (String s : StringUtils.iterLines("a\n\r\n")) {
            arrayList.add(s);
        }
        assertEquals(Arrays.asList("a\n", "\r\n"), arrayList);
        arrayList.clear();

        for (String s : StringUtils.iterLines("a\n\r\n\r\r")) {
            arrayList.add(s);
        }
        assertEquals(Arrays.asList("a\n", "\r\n", "\r", "\r"), arrayList);
        arrayList.clear();

        for (String s : StringUtils.iterLines("a\n\r")) {
            arrayList.add(s);
        }
        assertEquals(Arrays.asList("a\n", "\r"), arrayList);
        arrayList.clear();
    }

    public void testSplit() throws Exception {
        String[] split = StringUtils.split("aaa bb  ", ' ').toArray(new String[0]);
        assertTrue(Arrays.equals(new String[] { "aaa", "bb" }, split));

        split = StringUtils.split("|||", '|').toArray(new String[0]);
        assertTrue(Arrays.equals(new String[] {}, split));

        split = StringUtils.split("|a||", '|').toArray(new String[0]);
        assertTrue(Arrays.equals(new String[] { "a" }, split));

        split = StringUtils.split("  aaa  bb   ", ' ').toArray(new String[0]);
        assertTrue(Arrays.equals(new String[] { "aaa", "bb" }, split));

        split = StringUtils.split("aaa  bb", ' ').toArray(new String[0]);
        assertTrue(Arrays.equals(new String[] { "aaa", "bb" }, split));

        split = StringUtils.split("aaa  bb  ", ' ').toArray(new String[0]);
        assertTrue(Arrays.equals(new String[] { "aaa", "bb" }, split));

        split = StringUtils.split("aaa ", ' ').toArray(new String[0]);
        assertTrue(Arrays.equals(new String[] { "aaa" }, split));

        split = StringUtils.split(" aaa", ' ').toArray(new String[0]);
        assertTrue(Arrays.equals(new String[] { "aaa" }, split));

        split = StringUtils.split("aaa", ' ').toArray(new String[0]);
        assertTrue(Arrays.equals(new String[] { "aaa" }, split));

        split = StringUtils.split("aaa bb\tccc\nbb ", ' ', '\t', '\n').toArray(new String[0]);
        assertTrue(Arrays.equals(new String[] { "aaa", "bb", "ccc", "bb" }, split));

        split = StringUtils.split("aaa bb\t\t ccc\nbb ", ' ', '\t', '\n').toArray(new String[0]);
        assertTrue(Arrays.equals(new String[] { "aaa", "bb", "ccc", "bb" }, split));

        split = StringUtils.split("aaa bb\t \n", ' ', '\t', '\n').toArray(new String[0]);
        assertTrue(Arrays.equals(new String[] { "aaa", "bb" }, split));

        split = StringUtils.split("aaa \t\nbb\t \n", ' ', '\t', '\n').toArray(new String[0]);
        assertTrue(Arrays.equals(new String[] { "aaa", "bb" }, split));

        split = StringUtils.split("aaa", ' ', '\t', '\n').toArray(new String[0]);
        assertTrue(Arrays.equals(new String[] { "aaa" }, split));

        split = StringUtils.split("aaa\t\n ", ' ', '\t', '\n').toArray(new String[0]);
        assertTrue(Arrays.equals(new String[] { "aaa" }, split));

        split = StringUtils.split("\t\n  aaa\t\n ", ' ', '\t', '\n').toArray(new String[0]);
        assertTrue(Arrays.equals(new String[] { "aaa" }, split));

        split = StringUtils.split("\t\n  aaa", ' ', '\t', '\n').toArray(new String[0]);
        assertTrue(Arrays.equals(new String[] { "aaa" }, split));

        split = StringUtils.split(" aaa   ", new char[] { ' ' }).toArray(new String[0]);
        assertTrue(Arrays.equals(new String[] { "aaa" }, split));

        split = StringUtils.splitAndRemoveEmptyTrimmed("|| |a||b||", '|').toArray(new String[0]);
        assertTrue(Arrays.equals(new String[] { "a", "b" }, split));
    }

    public void testSplitOnString() throws Exception {
        String[] split;

        split = StringUtils.split("&&2|1|2|0&&1|3|4|0&&2|1|2|0", "&&").toArray(new String[0]);
        assertTrue(Arrays.equals(new String[] { "2|1|2|0", "1|3|4|0", "2|1|2|0" }, split));

        split = StringUtils.split("aaa bb ccc bb kkk bb ", " bb ").toArray(new String[0]);
        assertTrue(Arrays.equals(new String[] { "aaa", "ccc", "kkk" }, split));

        split = StringUtils.split("aaa bb ccc bb kkk bb", " bb ").toArray(new String[0]);
        assertTrue(Arrays.equals(new String[] { "aaa", "ccc", "kkk bb" }, split));

        split = StringUtils.split("aaa bb ccc bb ", " bb ").toArray(new String[0]);
        assertTrue(Arrays.equals(new String[] { "aaa", "ccc" }, split));

        split = StringUtils.split(" bb aaa bb ccc bb ", " bb ").toArray(new String[0]);
        assertTrue(Arrays.equals(new String[] { "aaa", "ccc" }, split));

        split = StringUtils.split(" bb  bb ccc bb ", " bb ").toArray(new String[0]);
        assertTrue(Arrays.equals(new String[] { "ccc" }, split));

        split = StringUtils.split("ccc", " bb ").toArray(new String[0]);
        assertTrue(Arrays.equals(new String[] { "ccc" }, split));

        split = StringUtils.split("", " bb ").toArray(new String[0]);
        assertTrue(Arrays.equals(new String[] {}, split));

        split = StringUtils.split("a", " bb ").toArray(new String[0]);
        assertTrue(Arrays.equals(new String[] { "a" }, split));

        split = StringUtils.split(" bb ", " bb ").toArray(new String[0]);
        assertTrue(Arrays.equals(new String[] {}, split));

        split = StringUtils.split(" bb b", " bb ").toArray(new String[0]);
        assertTrue(Arrays.equals(new String[] { "b" }, split));

        split = StringUtils.split(" bb b bb", " bb ").toArray(new String[0]);
        assertTrue(Arrays.equals(new String[] { "b bb" }, split));

        split = StringUtils.split(" bb b  bb ", " bb ").toArray(new String[0]);
        assertTrue(Arrays.equals(new String[] { "b " }, split));

        split = StringUtils.split(" bb b  bb ", " bb2 ").toArray(new String[0]);
        assertTrue(Arrays.equals(new String[] { " bb b  bb " }, split));

        split = StringUtils.split(" bb b  bb ", "b").toArray(new String[0]);
        assertTrue(Arrays.equals(new String[] { " ", " ", "  ", " " }, split));

        split = StringUtils.split(" bb bb  bb ", "bb").toArray(new String[0]);
        assertTrue(Arrays.equals(new String[] { " ", " ", "  ", " " }, split));
    }

    public void testReplaceChars() throws Exception {
        assertEquals("aaaXeeeXcccX", StringUtils.replaceNewLines("aaa\neee\r\nccc\r", "X"));
        assertEquals("aaabbbccc", StringUtils.removeNewLineChars("aaa\r\nbbb\rccc\n"));
    }

    public void testCodingStd() throws Exception {
        assertEquals("a_b_c", StringUtils.asStyleLowercaseUnderscores("a_b_c"));
        assertEquals("a_and_b", StringUtils.asStyleLowercaseUnderscores("aAndB"));
        assertEquals("abc", StringUtils.asStyleLowercaseUnderscores("ABC"));
        assertEquals("a_b_c", StringUtils.asStyleLowercaseUnderscores("A_B_C"));
        assertEquals("a_bd_c", StringUtils.asStyleLowercaseUnderscores("A_BD_C"));
        assertEquals("my_camel_call", StringUtils.asStyleLowercaseUnderscores("MyCamelCall"));
        assertEquals("__a__b__c__", StringUtils.asStyleLowercaseUnderscores("__a__b__c__"));
        assertEquals("__a__b__c__", StringUtils.asStyleLowercaseUnderscores("__a__B__c__"));
        assertEquals("__a_b__b__c__", StringUtils.asStyleLowercaseUnderscores("__aB__B__c__"));
        assertEquals("", StringUtils.asStyleLowercaseUnderscores(""));
        assertEquals("a", StringUtils.asStyleLowercaseUnderscores("a"));
        assertEquals("a", StringUtils.asStyleLowercaseUnderscores("A"));
        assertEquals("aa", StringUtils.asStyleLowercaseUnderscores("AA"));
        assertEquals("aab", StringUtils.asStyleLowercaseUnderscores("AAb"));
        assertEquals("-*&()_1", StringUtils.asStyleLowercaseUnderscores("-*&()1"));
        assertEquals("my_constant", StringUtils.asStyleLowercaseUnderscores("MY_CONSTANT"));

        assertEquals("myCamelCall", StringUtils.asStyleCamelCaseFirstLower("MyCamelCall"));
        assertEquals("myLowerCall", StringUtils.asStyleCamelCaseFirstLower("my_lower_call"));
        assertEquals("__myLowerCall__", StringUtils.asStyleCamelCaseFirstLower("__my__lower__call__"));
        assertEquals("__myLOowerCall__", StringUtils.asStyleCamelCaseFirstLower("__my__lOower__call__"));
        assertEquals("", StringUtils.asStyleCamelCaseFirstLower(""));
        assertEquals("a", StringUtils.asStyleCamelCaseFirstLower("a"));
        assertEquals("a", StringUtils.asStyleCamelCaseFirstLower("A"));
        assertEquals("ab", StringUtils.asStyleCamelCaseFirstLower("Ab"));
        assertEquals("myConstant", StringUtils.asStyleCamelCaseFirstLower("MY_CONSTANT"));

        assertEquals("Ab", StringUtils.asStyleCamelCaseFirstUpper("Ab"));
        assertEquals("", StringUtils.asStyleCamelCaseFirstUpper(""));
        assertEquals("A", StringUtils.asStyleCamelCaseFirstUpper("a"));
        assertEquals("AB", StringUtils.asStyleCamelCaseFirstUpper("a_b"));
        assertEquals("ABc", StringUtils.asStyleCamelCaseFirstUpper("a_bc"));
        assertEquals("-*&()1", StringUtils.asStyleCamelCaseFirstUpper("-*&()1"));
        assertEquals("MyConstant", StringUtils.asStyleCamelCaseFirstUpper("MY_CONSTANT"));

    }

    public void testRemoveWhitespaceColumnsToLeftAndApplyIndent() {
        assertEquals("    a=10\n#comment",
                StringUtils.removeWhitespaceColumnsToLeftAndApplyIndent("a=10\n#comment", "    ", false));
        assertEquals("    a=10\n#comment\n    b=30",
                StringUtils.removeWhitespaceColumnsToLeftAndApplyIndent("a=10\n#comment\nb=30", "    ", false));
        assertEquals("    a=10\n    #comment",
                StringUtils.removeWhitespaceColumnsToLeftAndApplyIndent("a=10\n#comment", "    ", true));
        assertEquals("    a=10\n    #comment\n    b=30",
                StringUtils.removeWhitespaceColumnsToLeftAndApplyIndent("a=10\n#comment\nb=30", "    ", true));
        assertEquals("    a=10\n    \n    b=30",
                StringUtils.removeWhitespaceColumnsToLeftAndApplyIndent("    a=10\n\n    b=30", "    ", true));
    }

    public void testIsPythonIdentifier() throws Exception {
        assertFalse(StringUtils.isPythonIdentifier(""));
        assertFalse(StringUtils.isPythonIdentifier("1aa"));
        assertFalse(StringUtils.isPythonIdentifier("a!1"));
        assertFalse(StringUtils.isPythonIdentifier("a1'"));

        assertTrue(StringUtils.isPythonIdentifier("a"));
        assertTrue(StringUtils.isPythonIdentifier("a1"));
        assertTrue(StringUtils.isPythonIdentifier("a1��"));
    }

    public void testGetFirstWithUpper() throws Exception {
        assertEquals("", StringUtils.getWithFirstUpper(""));
        assertEquals("A", StringUtils.getWithFirstUpper("a"));
        assertEquals("Aa", StringUtils.getWithFirstUpper("aa"));
    }

    public void testIndentTo() throws Exception {
        assertEquals("", StringUtils.indentTo("", ""));
        assertEquals("  aa\n  bb", StringUtils.indentTo("aa\nbb", "  "));
        assertEquals(" a", StringUtils.indentTo("a", " "));
    }

    public void testMd5() throws Exception {
        assertEquals("ck2u8j60r58fu0sgyxrigm3cu", StringUtils.md5(""));
        assertEquals("4l3c9nzlvo3spzkuri5l3r4si",
                StringUtils.md5("c:\\my_really\\big\\python\\path\\executable\\is_\\very_very_very\\long\\python.exe"));
    }

    public void testJoin() throws Exception {
        assertEquals("", StringUtils.join("", "", ""));
        assertEquals("null", StringUtils.join("", null, ""));
        assertEquals("nulla", StringUtils.join("", null, "a"));

        assertEquals("rara", StringUtils.join("rara", "", ""));
        assertEquals("nullrara", StringUtils.join("rara", null, ""));
        assertEquals("nullwhata", StringUtils.join("what", null, "a"));

        assertEquals("ra", StringUtils.join("ra", "", ""));
        assertEquals("nullra", StringUtils.join("ra", null, ""));
        assertEquals("nullwha", StringUtils.join("wh", null, "a"));

        assertEquals(";", StringUtils.join(";", "", ""));
        assertEquals("null;", StringUtils.join(";", null, ""));
        assertEquals("null;a", StringUtils.join(";", null, "a"));
        assertEquals("null", StringUtils.join(";", (Object) null));
        assertEquals("null", StringUtils.join("", (Object) null));
        assertEquals("nullnulla", StringUtils.join("", (Object) null, (Object) null, "a"));

        assertEquals("b", StringUtils.join("/", new String[] { "a", "b", "c" }, 1, 2));
        assertEquals("b/c", StringUtils.join("/", new String[] { "a", "b", "c" }, 1, 3));

        List<String> l = new ArrayList<String>();
        l.add("b");
        l.add("c");
        assertEquals("b/c", StringUtils.join("/", l));
    }

    public void testParseInt() throws Exception {
        FastStringBuffer buf = new FastStringBuffer();
        try {
            StringUtils.parsePositiveLong(buf);
            fail("Expecting exception");
        } catch (NumberFormatException e) {
            //empty
        }

        buf.append("0");
        assertEquals(0, StringUtils.parsePositiveLong(buf));

        buf.append("10");
        assertEquals(10, StringUtils.parsePositiveLong(buf));

        buf.append("1");
        assertEquals(101, StringUtils.parsePositiveLong(buf));

        buf.append("a");
        try {
            StringUtils.parsePositiveLong(buf);
            fail("Expecting exception");
        } catch (NumberFormatException e) {
            //empty
        }
        buf.deleteLast();
        assertEquals(101, StringUtils.parsePositiveLong(buf));

        buf.append("4");
        assertEquals(1014, StringUtils.parsePositiveLong(buf));

        buf.append("9");
        assertEquals(10149, StringUtils.parsePositiveLong(buf));
    }
}<|MERGE_RESOLUTION|>--- conflicted
+++ resolved
@@ -32,9 +32,7 @@
             e.printStackTrace();
         }
     }
-<<<<<<< HEAD
-=======
-        
+
     /**
      * Test method for {@link StringUtils#joinIterable(Iterable, String)}.
      */
@@ -51,18 +49,18 @@
         integers.add(Integer.valueOf(3));
 
         Iterable<?>[] inputs = {
-            strings,
-            integers
+                strings,
+                integers
         };
 
         String[] delimiters = {
-            "\\n",
-            "+"
+                "\\n",
+                "+"
         };
 
         String[] expectedResults = {
-            "test\\nfest\\nzest",
-            "1+2+3"
+                "test\\nfest\\nzest",
+                "1+2+3"
         };
 
         int i = 0;
@@ -112,114 +110,114 @@
      * Already includes some bogus value coverage.
      */
     public void testRepeatString() {
-        
-        String[] inputs = {"Sun", "Java", "*", " ", "-", "André", null};
-        int[] timesList = {  -20,      3,   5,   4,   3,       2,    1};
-        
+
+        String[] inputs = { "Sun", "Java", "*", " ", "-", "André", null };
+        int[] timesList = { -20, 3, 5, 4, 3, 2, 1 };
+
         String[] expectedResults = {
-            "",
-            "JavaJavaJava",
-            "*****",
-            "    ",
-            "---",
-            "AndréAndré",
-            "null"
-        };
-        
+                "",
+                "JavaJavaJava",
+                "*****",
+                "    ",
+                "---",
+                "AndréAndré",
+                "null"
+        };
+
         int len = inputs.length;
         for (int i = 0; i < len; i++) {
             String input = inputs[i];
             int times = timesList[i];
-            
+
             String expectedResult = expectedResults[i];
             String result = StringUtils.repeatString(input, times);
-            
+
             assertEquals(expectedResult, result);
         }
     }
-    
+
     /**
      * Test method for {@link StringUtils#lastIndexOf(String, String)}. 
      */
     public void testLastIndexOf() {
-        
+
         String[] inputs = {
-            "if ((method(\"test %s\" % name))):\n    print \"True\"",
-            "\"\"\"test \\\"%s\"\"\" % \"\"\"fest\"\"\") # comment",
-            "\"\"\"test \\\"%s\"\"\" % \"\"\"fest\"\"\") # comment # another comment?!",
-            null,
-            "André",
-            "André",
-            "for (Enumeration el=v.elements(); el.hasMoreElements(); ) {"
-        };
-        
+                "if ((method(\"test %s\" % name))):\n    print \"True\"",
+                "\"\"\"test \\\"%s\"\"\" % \"\"\"fest\"\"\") # comment",
+                "\"\"\"test \\\"%s\"\"\" % \"\"\"fest\"\"\") # comment # another comment?!",
+                null,
+                "André",
+                "André",
+                "for (Enumeration el=v.elements(); el.hasMoreElements(); ) {"
+        };
+
         String[] regexes = {
-            "\\%",
-            "\\\\\"",
-            "#",
-            "\\B",
-            null,
-            "\u00e9",
-            "\\;"
-        };
-        
+                "\\%",
+                "\\\\\"",
+                "#",
+                "\\B",
+                null,
+                "\u00e9",
+                "\\;"
+        };
+
         int[] expectedResults = { 22, -1, 40, -1, -1, 4, 54 };
-        
+
         int len = inputs.length;
         for (int i = 0; i < len; i++) {
             String input = inputs[i];
             String regex = regexes[i];
-            
+
             int expectedResult = expectedResults[i];
             int result = StringUtils.lastIndexOf(input, regex);
-            
+
             assertEquals(expectedResult, result);
         }
     }
-    
+
     /**
      * Test method for {@link StringUtils#indexOf(String, char, boolean)}. 
      * @throws Exception
      */
     public void testIndexOf() throws Exception {
-        
+
         String[] inputs = {
-            "if ((method(\"test %s\" % name))):\n    print \"True\"",
-            "if ((method(\"test %s\" % name))):\n    print \"True\"",
-            "\"\"\"test #\\\"%s\"\"\" % \"\"\"fest\"\"\") # comment # another comment?!",
-            null,
-            "André",
-            "André",
-            "for (Enumeration el=v.elements(); el.hasMoreElements(); ) {",
-            "\"whitespace =     \"# the string has ended"
-        };
-        
+                "if ((method(\"test %s\" % name))):\n    print \"True\"",
+                "if ((method(\"test %s\" % name))):\n    print \"True\"",
+                "\"\"\"test #\\\"%s\"\"\" % \"\"\"fest\"\"\") # comment # another comment?!",
+                null,
+                "André",
+                "André",
+                "for (Enumeration el=v.elements(); el.hasMoreElements(); ) {",
+                "\"whitespace =     \"# the string has ended"
+        };
+
         char[] chars = {
-            '%',
-            '"',
-            '#',
-            '\0',
-            (char)-1,
-            '\u00e9',
-            ';',
-            ' '
-        };
-        
+                '%',
+                '"',
+                '#',
+                '\0',
+                (char) -1,
+                '\u00e9',
+                ';',
+                ' '
+        };
+
         // results for ignoreInStringLiteral == true
         int[] expectedResults1 = { 22, 12, 31, -1, -1, 4, 32, 20 };
-        
+
         // results for ignoreInStringLiteral == false
         int[] expectedResults2 = { 18, 12, 8, -1, -1, 4, 32, 11 };
-        
+
         int len = inputs.length;
         for (int i = 0; i < len; i++) {
             String input = inputs[i];
             char character = chars[i];
-            
+
             int expectedResult1 = expectedResults1[i];
             int result = StringUtils.indexOf(input, character, true);
             assertEquals(expectedResult1, result);
-            
+
             result = StringUtils.indexOf(input, character, false);
             int expectedResult2 = expectedResults2[i];
             assertEquals(expectedResult2, result);
@@ -231,68 +229,67 @@
      * @throws Exception
      */
     public void testFindSubstring() throws Exception {
-        
+
         String[] inputs = {
-            "if ((method(\"test %s\" % name))):\n    print \"True\"",
-            "if ((method(\"test %s\" % name))):\n    print \"True\"",
-            "\"\"\"test #\\\"%s\"\"\" % \"\"\"fest\"\"\") # comment # another comment?!",
-            null,
-            "André",
-            "André",
-            "for (Enumeration el=v.elements(); el.hasMoreElements(); ) {",
-            "\"whitespace =     \"# the string has ended"
-        };
-        
+                "if ((method(\"test %s\" % name))):\n    print \"True\"",
+                "if ((method(\"test %s\" % name))):\n    print \"True\"",
+                "\"\"\"test #\\\"%s\"\"\" % \"\"\"fest\"\"\") # comment # another comment?!",
+                null,
+                "André",
+                "André",
+                "for (Enumeration el=v.elements(); el.hasMoreElements(); ) {",
+                "\"whitespace =     \"# the string has ended"
+        };
+
         char[] chars = {
-            '%',
-            '"',
-            '#',
-            '\0',
-            (char)-1,
-            '\u00e9',
-            ';',
-            ' '
-        };
-        
+                '%',
+                '"',
+                '#',
+                '\0',
+                (char) -1,
+                '\u00e9',
+                ';',
+                ' '
+        };
+
         // results for ignoreInStringLiteral == true
         String[] expectedResults1 = {
-            " name))):\n    print \"True\"",
-            "test %s\" % name))):\n    print \"True\"",
-            " comment # another comment?!",
-            null,
-            null,
-            "",
-            " el.hasMoreElements(); ) {",
-            "the string has ended"
-        };
-        
+                " name))):\n    print \"True\"",
+                "test %s\" % name))):\n    print \"True\"",
+                " comment # another comment?!",
+                null,
+                null,
+                "",
+                " el.hasMoreElements(); ) {",
+                "the string has ended"
+        };
+
         // results for ignoreInStringLiteral == false
         String[] expectedResults2 = {
-            "s\" % name))):\n    print \"True\"",
-            "test %s\" % name))):\n    print \"True\"",
-            "\\\"%s\"\"\" % \"\"\"fest\"\"\") # comment # another comment?!",
-            null,
-            null,
-            "",
-            " el.hasMoreElements(); ) {",
-            "=     \"# the string has ended"
-        };
-        
+                "s\" % name))):\n    print \"True\"",
+                "test %s\" % name))):\n    print \"True\"",
+                "\\\"%s\"\"\" % \"\"\"fest\"\"\") # comment # another comment?!",
+                null,
+                null,
+                "",
+                " el.hasMoreElements(); ) {",
+                "=     \"# the string has ended"
+        };
+
         int len = inputs.length;
         for (int i = 0; i < len; i++) {
             String input = inputs[i];
             char character = chars[i];
-            
+
             String expectedResult1 = expectedResults1[i];
             String result = StringUtils.findSubstring(input, character, true);
             assertEquals(expectedResult1, result);
-            
+
             result = StringUtils.findSubstring(input, character, false);
             String expectedResult2 = expectedResults2[i];
             assertEquals(expectedResult2, result);
         }
     }
->>>>>>> b5fccf99
 
     public void testFormat() {
         assertEquals("teste", StringUtils.format("%s", new Object[] { "teste" }));
