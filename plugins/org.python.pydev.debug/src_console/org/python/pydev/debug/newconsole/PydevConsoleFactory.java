package org.python.pydev.debug.newconsole;

import java.io.IOException;
import java.util.List;

import org.eclipse.core.runtime.CoreException;
import org.eclipse.debug.core.ILaunch;
import org.eclipse.debug.core.Launch;
import org.eclipse.ui.console.IConsoleFactory;
<<<<<<< HEAD
import org.python.pydev.core.IInterpreterInfo;
import org.python.pydev.core.Tuple4;
=======
import org.python.pydev.core.IPythonNature;
import org.python.pydev.core.Tuple3;
>>>>>>> 628cc1cf
import org.python.pydev.debug.core.PydevDebugPlugin;
import org.python.pydev.debug.newconsole.env.IProcessFactory;
import org.python.pydev.debug.newconsole.env.UserCanceledException;
import org.python.pydev.dltk.console.ui.ScriptConsoleManager;
import org.python.pydev.plugin.PydevPlugin;

/**
 * Could ask to configure the interpreter in the preferences
 * 
 * PreferencesUtil.createPreferenceDialogOn(null, preferencePageId, null, null)
 * 
 * This is the class responsible for creating the console (and setting up the communication
 * between the console server and the client).
 *
 * @author Fabio
 */
public class PydevConsoleFactory implements IConsoleFactory {

    
    /**
     * @see IConsoleFactory#openConsole()
     */
    public void openConsole() {
        createConsole();
    }
    
    /**
     * @return a new PydevConsole or null if unable to create it (user cancels it)
     */
    public PydevConsole createConsole() {
        try {
        	return createConsole(createDefaultPydevInterpreter());
        } catch (Exception e) {
            PydevPlugin.log(e);
        }
        return null;
    }
    
    public PydevConsole createConsole(PydevConsoleInterpreter interpreter) {
        ScriptConsoleManager manager = ScriptConsoleManager.getInstance();
        try {
            if(interpreter != null){
                PydevConsole console = new PydevConsole(interpreter);
                manager.add(console, true);
                return console;
            }
        } catch (Exception e) {
            PydevPlugin.log(e);
        }
        return null;
    	
    }

    /**
     * @return A PydevConsoleInterpreter with its communication configured.
     * 
     * @throws CoreException
     * @throws IOException
     * @throws UserCanceledException
     */
    public static PydevConsoleInterpreter createDefaultPydevInterpreter() throws Exception, 
            UserCanceledException {

//            import sys; sys.ps1=''; sys.ps2=''
//            import sys;print >> sys.stderr, ' '.join([sys.executable, sys.platform, sys.version])
//            print >> sys.stderr, 'PYTHONPATH:'
//            for p in sys.path:
//                print >> sys.stderr,  p
//
//            print >> sys.stderr, 'Ok, all set up... Enjoy'
        
        IProcessFactory iprocessFactory = new IProcessFactory();
        
        Tuple4<Launch, Process, Integer, IInterpreterInfo> launchAndProcess = iprocessFactory.createInteractiveLaunch();
        if(launchAndProcess == null){
            return null;
        }
        return createPydevInterpreter(
        		launchAndProcess.o1, launchAndProcess.o2, 
        		launchAndProcess.o3,  iprocessFactory.getNaturesUsed());

        
    }
    
    // Use IProcessFactory to get the required tuple
    public static PydevConsoleInterpreter createPydevInterpreter(
    		final ILaunch launch, Process process, Integer clientPort, 
    		List<IPythonNature> natures) throws Exception {
        if(launch == null){
            return null;
        }

        PydevConsoleInterpreter consoleInterpreter = new PydevConsoleInterpreter();
        int port = Integer.parseInt(launch.getAttribute(IProcessFactory.INTERACTIVE_LAUNCH_PORT));
<<<<<<< HEAD
        consoleInterpreter.setConsoleCommunication(new PydevConsoleCommunication(port, launchAndProcess.o2, launchAndProcess.o3));
        consoleInterpreter.setNaturesUsed(iprocessFactory.getNaturesUsed());
        consoleInterpreter.setInterpreterInfo(launchAndProcess.o4);
=======
        consoleInterpreter.setConsoleCommunication(
        		new PydevConsoleCommunication(port, process, clientPort));
        consoleInterpreter.setNaturesUsed(natures);
>>>>>>> 628cc1cf
        
        PydevDebugPlugin.getDefault().addConsoleLaunch(launch);
        
        consoleInterpreter.addCloseOperation(new Runnable() {
            public void run() {
                PydevDebugPlugin.getDefault().removeConsoleLaunch(launch);
            }
        });
        return consoleInterpreter;

    	
    }

}<|MERGE_RESOLUTION|>--- conflicted
+++ resolved
@@ -7,13 +7,9 @@
 import org.eclipse.debug.core.ILaunch;
 import org.eclipse.debug.core.Launch;
 import org.eclipse.ui.console.IConsoleFactory;
-<<<<<<< HEAD
 import org.python.pydev.core.IInterpreterInfo;
+import org.python.pydev.core.IPythonNature;
 import org.python.pydev.core.Tuple4;
-=======
-import org.python.pydev.core.IPythonNature;
-import org.python.pydev.core.Tuple3;
->>>>>>> 628cc1cf
 import org.python.pydev.debug.core.PydevDebugPlugin;
 import org.python.pydev.debug.newconsole.env.IProcessFactory;
 import org.python.pydev.debug.newconsole.env.UserCanceledException;
@@ -93,7 +89,7 @@
         }
         return createPydevInterpreter(
         		launchAndProcess.o1, launchAndProcess.o2, 
-        		launchAndProcess.o3,  iprocessFactory.getNaturesUsed());
+        		launchAndProcess.o3, launchAndProcess.o4, iprocessFactory.getNaturesUsed());
 
         
     }
@@ -101,22 +97,17 @@
     // Use IProcessFactory to get the required tuple
     public static PydevConsoleInterpreter createPydevInterpreter(
     		final ILaunch launch, Process process, Integer clientPort, 
-    		List<IPythonNature> natures) throws Exception {
+    		IInterpreterInfo interpreterInfo, List<IPythonNature> natures) throws Exception {
         if(launch == null){
             return null;
         }
 
         PydevConsoleInterpreter consoleInterpreter = new PydevConsoleInterpreter();
         int port = Integer.parseInt(launch.getAttribute(IProcessFactory.INTERACTIVE_LAUNCH_PORT));
-<<<<<<< HEAD
-        consoleInterpreter.setConsoleCommunication(new PydevConsoleCommunication(port, launchAndProcess.o2, launchAndProcess.o3));
-        consoleInterpreter.setNaturesUsed(iprocessFactory.getNaturesUsed());
-        consoleInterpreter.setInterpreterInfo(launchAndProcess.o4);
-=======
         consoleInterpreter.setConsoleCommunication(
         		new PydevConsoleCommunication(port, process, clientPort));
         consoleInterpreter.setNaturesUsed(natures);
->>>>>>> 628cc1cf
+        consoleInterpreter.setInterpreterInfo(interpreterInfo);
         
         PydevDebugPlugin.getDefault().addConsoleLaunch(launch);
         
