/**
 * Copyright (c) 2005-2013 by Appcelerator, Inc. All Rights Reserved.
 * Licensed under the terms of the Eclipse Public License (EPL).
 * Please see the license.txt included with this distribution for details.
 * Any modifications to this file must keep this entire header intact.
 */
package org.python.pydev.debug.newconsole.prefs;

import java.util.HashMap;
import java.util.Iterator;
import java.util.List;
import java.util.Map;

import org.eclipse.jface.preference.IPreferenceStore;
import org.eclipse.jface.preference.PreferenceConverter;
import org.eclipse.jface.text.TextAttribute;
import org.eclipse.swt.graphics.Color;
import org.eclipse.swt.graphics.RGB;
import org.eclipse.swt.widgets.Display;
import org.python.pydev.debug.core.PydevDebugPlugin;
import org.python.pydev.debug.newconsole.PydevConsoleConstants;
<<<<<<< HEAD
import org.python.pydev.shared_core.string.StringUtils;
=======
import org.python.pydev.shared_core.SharedCorePlugin;
>>>>>>> 4ebe35c2

/**
 * Generic color manager.
 */
public class ColorManager {

    private static ColorManager fgColorManager;

    /**
     * Singleton
     */
    private ColorManager() {
    }

    public static ColorManager getDefault() {
        if (fgColorManager == null) {
            fgColorManager = new ColorManager();
        }
        return fgColorManager;
    }

    /**
     * Cache for colors
     */
    protected Map<RGB, Color> fColorTable = new HashMap<RGB, Color>(10);

    public static final RGB dimBlack = new RGB(0.00f, 0.00f, 0.00f);
    public static final RGB dimRed = new RGB(0.000f, 1.000f, 0.502f);
    public static final RGB dimGreen = new RGB(0.333f, 1.000f, 0.502f);
    public static final RGB dimYellow = new RGB(0.167f, 1.000f, 0.502f);
    public static final RGB dimBlue = new RGB(0.667f, 1.000f, 0.502f);
    public static final RGB dimMagenta = new RGB(0.833f, 1.000f, 0.502f);
    public static final RGB dimCyan = new RGB(0.500f, 1.000f, 0.502f);
    public static final RGB dimWhite = new RGB(0.000f, 0.000f, 0.753f);

    public static final RGB brightBlack = new RGB(0.000f, 0.000f, 0.502f);
    public static final RGB brightRed = new RGB(0.000f, 1.000f, 1.000f);
    public static final RGB brightGreen = new RGB(0.333f, 1.000f, 1.000f);
    public static final RGB brightYellow = new RGB(0.167f, 1.000f, 1.000f);
    public static final RGB brightBlue = new RGB(0.667f, 1.000f, 1.000f);
    public static final RGB brightMagenta = new RGB(0.833f, 1.000f, 1.000f);
    public static final RGB brightCyan = new RGB(0.500f, 1.000f, 1.000f);
    public static final RGB brightWhite = new RGB(0.000f, 0.000f, 1.000f);

    /**
     * Receives a string such as:
     * 
     * <ESC>[{attr1};...;{attrn}m
     * 
     * Where {attr1}...{attrn} are numbers so that:
     * 
     * Foreground Colors
     * 30  Black
     * 31  Red
     * 32  Green
     * 33  Yellow
     * 34  Blue
     * 35  Magenta
     * 36  Cyan
     * 37  White
     * 
     * Background Colors
     * 40  Black
     * 41  Red
     * 42  Green
     * 43  Yellow
     * 44  Blue
     * 45  Magenta
     * 46  Cyan
     * 47  White
     * 
     * If 0;30 is received, it means a 'dim' version of black, if 1;30 is received, it means a 'bright' version is used.
     * 
     * If [0m is received, the attributes are reset (and null may be returned in this case).
     * 
     * Reference: http://graphcomp.com/info/specs/ansi_col.html
     */
    public TextAttribute getAnsiTextAttribute(String str, TextAttribute prevAttribute, TextAttribute resetAttribute) {
        if (str.startsWith("[")) {
            str = str.substring(1);
        }
        int foundM = str.indexOf('m');
        if (foundM == -1) {
            return prevAttribute;
        }
        str = str.substring(0, foundM);

        if (str.equals("0")) {
            return resetAttribute;
        }

        boolean bright = false;
        Color foreground = null;
        Color background = null;

        List<String> split = StringUtils.split(str, ';');
        for (String string : split) {
            try {
                int parsed = Integer.parseInt(string);
                switch (parsed) {
                    case 0:
                        bright = false;
                        break;

                    case 1:
                        bright = true;
                        break;

                    case 30://  Black
                        foreground = getColor(bright ? brightBlack : dimBlack);
                        break;
                    case 31://  Red
                        foreground = getColor(bright ? brightRed : dimRed);
                        break;
                    case 32://  Green
                        foreground = getColor(bright ? brightGreen : dimGreen);
                        break;
                    case 33://  Yellow
                        foreground = getColor(bright ? brightYellow : dimYellow);
                        break;
                    case 34://  Blue
                        foreground = getColor(bright ? brightBlue : dimBlue);
                        break;
                    case 35://  Magenta
                        foreground = getColor(bright ? brightMagenta : dimMagenta);
                        break;
                    case 36://  Cyan
                        foreground = getColor(bright ? brightCyan : dimCyan);
                        break;
                    case 37://  White
                        foreground = getColor(bright ? brightWhite : dimWhite);
                        break;

                    case 40://  Black
                        background = getColor(bright ? brightBlack : dimBlack);
                        break;
                    case 41://  Red
                        background = getColor(bright ? brightRed : dimRed);
                        break;
                    case 42://  Green
                        background = getColor(bright ? brightGreen : dimGreen);
                        break;
                    case 43://  Yellow
                        background = getColor(bright ? brightYellow : dimYellow);
                        break;
                    case 44://  Blue
                        background = getColor(bright ? brightBlue : dimBlue);
                        break;
                    case 45://  Magenta
                        background = getColor(bright ? brightMagenta : dimMagenta);
                        break;
                    case 46://  Cyan
                        background = getColor(bright ? brightCyan : dimCyan);
                        break;
                    case 47://  White
                        background = getColor(bright ? brightWhite : dimWhite);
                        break;

                    default:
                        break;
                }
            } catch (NumberFormatException e) {
                //ignore
            }
        }

        return new TextAttribute(foreground != null ? foreground : prevAttribute.getForeground(),
                background != null ? background : prevAttribute.getBackground(), prevAttribute.getStyle());
    }

    public Color getColor(RGB rgb) {
        Color color = fColorTable.get(rgb);
        if (color == null) {
            color = new Color(Display.getCurrent(), rgb);
            fColorTable.put(rgb, color);
        }
        return color;
    }

    public void dispose() {
        Iterator<Color> e = fColorTable.values().iterator();
        while (e.hasNext()) {
            e.next().dispose();
        }
    }

    /**
     * 
     * @param type: see constants at {@link PydevConsoleConstants}
     * @return a color to be used.
     */
    private Color getPreferenceColor(String type) {
        if (SharedCorePlugin.inTestMode()) {
            return null;
        }
        PydevDebugPlugin plugin = PydevDebugPlugin.getDefault();
        IPreferenceStore preferenceStore = plugin.getPreferenceStore();
        return getColor(PreferenceConverter.getColor(preferenceStore, type));
    }

    //Note that to update the code below, the install.py of this plugin should be run.

    /*[[[cog
    import cog
    
    template = '''
    public TextAttribute get%sTextAttribute() {
        Color color = getPreferenceColor(PydevConsoleConstants.%s_COLOR);
        return new TextAttribute(color, null, 0);
    }'''
    
    for s in (
        'console_error', 'console_output', 'console_input', 'console_prompt'):
        
        cog.outl(template % (s.title().replace('_', ''), s.upper()))

    ]]]*/

    public TextAttribute getConsoleErrorTextAttribute() {
        Color color = getPreferenceColor(PydevConsoleConstants.CONSOLE_ERROR_COLOR);
        return new TextAttribute(color, null, 0);
    }

    public TextAttribute getConsoleOutputTextAttribute() {
        Color color = getPreferenceColor(PydevConsoleConstants.CONSOLE_OUTPUT_COLOR);
        return new TextAttribute(color, null, 0);
    }

    public TextAttribute getConsoleInputTextAttribute() {
        Color color = getPreferenceColor(PydevConsoleConstants.CONSOLE_INPUT_COLOR);
        return new TextAttribute(color, null, 0);
    }

    public TextAttribute getConsolePromptTextAttribute() {
        Color color = getPreferenceColor(PydevConsoleConstants.CONSOLE_PROMPT_COLOR);
        return new TextAttribute(color, null, 0);
    }

    //[[[end]]]

    public Color getConsoleBackgroundColor() {
        Color color = getPreferenceColor(PydevConsoleConstants.CONSOLE_BACKGROUND_COLOR);
        return color;
    }

    /**
     * Default background color for debug console is set to light gray so that
     * the user is able to quickly differentiate between a REPL window and the
     * existing console window
     * 
     * @return
     */
    public Color getDebugConsoleBackgroundColor() {
        Color color = getPreferenceColor(PydevConsoleConstants.DEBUG_CONSOLE_BACKGROUND_COLOR);
        return color;
    }

    public TextAttribute getHyperlinkTextAttribute() {
        return null; //use default
    }

    public TextAttribute getForegroundTextAttribute() {
        return null; //use default
    }

}<|MERGE_RESOLUTION|>--- conflicted
+++ resolved
@@ -19,11 +19,8 @@
 import org.eclipse.swt.widgets.Display;
 import org.python.pydev.debug.core.PydevDebugPlugin;
 import org.python.pydev.debug.newconsole.PydevConsoleConstants;
-<<<<<<< HEAD
+import org.python.pydev.shared_core.SharedCorePlugin;
 import org.python.pydev.shared_core.string.StringUtils;
-=======
-import org.python.pydev.shared_core.SharedCorePlugin;
->>>>>>> 4ebe35c2
 
 /**
  * Generic color manager.
@@ -70,11 +67,11 @@
 
     /**
      * Receives a string such as:
-     * 
+     *
      * <ESC>[{attr1};...;{attrn}m
-     * 
+     *
      * Where {attr1}...{attrn} are numbers so that:
-     * 
+     *
      * Foreground Colors
      * 30  Black
      * 31  Red
@@ -84,7 +81,7 @@
      * 35  Magenta
      * 36  Cyan
      * 37  White
-     * 
+     *
      * Background Colors
      * 40  Black
      * 41  Red
@@ -94,11 +91,11 @@
      * 45  Magenta
      * 46  Cyan
      * 47  White
-     * 
+     *
      * If 0;30 is received, it means a 'dim' version of black, if 1;30 is received, it means a 'bright' version is used.
-     * 
+     *
      * If [0m is received, the attributes are reset (and null may be returned in this case).
-     * 
+     *
      * Reference: http://graphcomp.com/info/specs/ansi_col.html
      */
     public TextAttribute getAnsiTextAttribute(String str, TextAttribute prevAttribute, TextAttribute resetAttribute) {
@@ -211,7 +208,7 @@
     }
 
     /**
-     * 
+     *
      * @param type: see constants at {@link PydevConsoleConstants}
      * @return a color to be used.
      */
@@ -228,16 +225,16 @@
 
     /*[[[cog
     import cog
-    
+
     template = '''
     public TextAttribute get%sTextAttribute() {
         Color color = getPreferenceColor(PydevConsoleConstants.%s_COLOR);
         return new TextAttribute(color, null, 0);
     }'''
-    
+
     for s in (
         'console_error', 'console_output', 'console_input', 'console_prompt'):
-        
+
         cog.outl(template % (s.title().replace('_', ''), s.upper()))
 
     ]]]*/
@@ -273,7 +270,7 @@
      * Default background color for debug console is set to light gray so that
      * the user is able to quickly differentiate between a REPL window and the
      * existing console window
-     * 
+     *
      * @return
      */
     public Color getDebugConsoleBackgroundColor() {
