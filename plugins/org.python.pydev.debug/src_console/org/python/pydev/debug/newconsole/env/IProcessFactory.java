--- conflicted
+++ resolved
@@ -4,12 +4,9 @@
 package org.python.pydev.debug.newconsole.env;
 
 import java.io.File;
-import java.util.ArrayList;
-import java.util.Arrays;
 import java.util.Collection;
 import java.util.List;
 
-import org.eclipse.core.runtime.CoreException;
 import org.eclipse.debug.core.DebugPlugin;
 import org.eclipse.debug.core.Launch;
 import org.eclipse.jface.dialogs.MessageDialog;
@@ -34,7 +31,6 @@
 import org.python.pydev.plugin.PydevPlugin;
 import org.python.pydev.plugin.SocketUtil;
 import org.python.pydev.runners.SimpleIronpythonRunner;
-import org.python.pydev.plugin.nature.PythonNature;
 import org.python.pydev.runners.SimpleJythonRunner;
 import org.python.pydev.runners.SimplePythonRunner;
 import org.python.pydev.runners.SimpleRunner;
@@ -74,125 +70,7 @@
      * @throws UserCanceledException
      * @throws Exception
      */
-<<<<<<< HEAD
-    public Tuple4<Launch, Process, Integer, IInterpreterInfo> createInteractiveLaunch()
-=======
-/*
-    public Tuple3<Launch, Process, Integer> createInteractiveLaunch()
->>>>>>> 628cc1cf
-            throws UserCanceledException, Exception {
-        
-        IWorkbenchWindow workbenchWindow = PlatformUI.getWorkbench().getActiveWorkbenchWindow();
-        IWorkbenchPage activePage = workbenchWindow.getActivePage();
-        IEditorPart activeEditor = activePage.getActiveEditor();
-        PyEdit edit = null;
-        Process process = null;
-        
-        if (activeEditor instanceof PyEdit) {
-            edit = (PyEdit) activeEditor;
-        }
-        
-        ChooseProcessTypeDialog dialog = new ChooseProcessTypeDialog(getShell(), edit);
-        if(dialog.open() == ChooseProcessTypeDialog.OK){
-            
-            IInterpreterManager interpreterManager = dialog.getInterpreterManager();
-            
-            if(interpreterManager != null){
-                naturesUsed = dialog.getNatures();
-                int port = SocketUtil.findUnusedLocalPort();
-                int clientPort = SocketUtil.findUnusedLocalPort();
-                
-                final Launch launch = new Launch(null, "interactive", null);
-                launch.setAttribute(DebugPlugin.ATTR_CAPTURE_OUTPUT, "false");
-                launch.setAttribute(INTERACTIVE_LAUNCH_PORT, ""+port);
-                
-        
-                File scriptWithinPySrc = PydevPlugin.getScriptWithinPySrc("pydevconsole.py");
-                String[] commandLine;
-                IInterpreterInfo[] interpreters = interpreterManager.getInterpreterInfos();
-                if(interpreters == null || interpreters.length == 0){
-                    MessageDialog.openError(workbenchWindow.getShell(), 
-                            "No interpreters for creating console", 
-                            "No interpreter available for creating a console.");
-                    return null;
-                }
-                IInterpreterInfo interpreter = null;
-                if(interpreters.length == 1){
-                    //We just have one, so, no point in asking about which one should be there.
-                    interpreter = interpreters[0];
-                }
-                
-                if(interpreter == null){
-                    ListDialog listDialog = createChoiceDialog(workbenchWindow, interpreterManager, interpreters);
-                    int open = listDialog.open();
-                    if(open != ListDialog.OK || listDialog.getResult().length > 1){
-                        return null;
-                    }
-                    Object[] result = (Object[]) listDialog.getResult();
-                    if(result == null || result.length == 0){
-                        interpreter = interpreters[0];
-                        
-                    }else{
-                        interpreter = ((IInterpreterInfo)result[0]);
-                    }
-                }
-                
-                
-                if(interpreter == null){
-                    return null;
-                }
-                
-                Tuple<Collection<String>, IPythonNature> pythonpathAndNature = dialog.getPythonpathAndNature(interpreter);
-                if(pythonpathAndNature == null){
-                    return null;
-                }
-                String pythonpathEnv = SimpleRunner.makePythonPathEnvFromPaths(pythonpathAndNature.o1);
-                
-                switch(interpreterManager.getInterpreterType()){
-                    
-                    case IInterpreterManager.INTERPRETER_TYPE_PYTHON:
-                        commandLine = SimplePythonRunner.makeExecutableCommandStr(interpreter.getExecutableOrJar(), scriptWithinPySrc.getAbsolutePath(), 
-                                new String[]{String.valueOf(port), String.valueOf(clientPort)});
-                        break;
-                    
-                    case IInterpreterManager.INTERPRETER_TYPE_IRONPYTHON:
-                        commandLine = SimpleIronpythonRunner.makeExecutableCommandStr(interpreter.getExecutableOrJar(), scriptWithinPySrc.getAbsolutePath(), 
-                                new String[]{String.valueOf(port), String.valueOf(clientPort)});
-                        break;
-                        
-                    
-                    case IInterpreterManager.INTERPRETER_TYPE_JYTHON:
-                        String vmArgs = PydevDebugPlugin.getDefault().getPreferenceStore().
-                            getString(PydevConsoleConstants.INTERACTIVE_CONSOLE_VM_ARGS);
-                        
-                        commandLine = SimpleJythonRunner.makeExecutableCommandStrWithVMArgs(interpreter.getExecutableOrJar(), scriptWithinPySrc.getAbsolutePath(), 
-                                pythonpathEnv, vmArgs, new String[]{String.valueOf(port), String.valueOf(clientPort)});
-                        break;
-                    
-                    
-                    default:
-                        throw new RuntimeException("Expected interpreter manager to be python or jython or iron python related.");
-                }
-                
-                
-                
-                String[] env = SimpleRunner.createEnvWithPythonpath(
-                        pythonpathEnv, interpreter.getExecutableOrJar(), interpreterManager, pythonpathAndNature.o2);
-                process = SimpleRunner.createProcess(commandLine, env, null);
-                PydevSpawnedInterpreterProcess spawnedInterpreterProcess = 
-                    new PydevSpawnedInterpreterProcess(process, launch);
-                
-                launch.addProcess(spawnedInterpreterProcess);
-                
-                return new Tuple4<Launch, Process, Integer, IInterpreterInfo>(launch, process, clientPort, interpreter);
-            }
-        }
-        return null;
-    }
-*/
-
-    public Tuple3<Launch, Process, Integer> createInteractiveLaunch()
-    throws UserCanceledException, Exception {
+    public Tuple4<Launch, Process, Integer, IInterpreterInfo> createInteractiveLaunch() throws UserCanceledException, Exception {
 	
 		IWorkbenchWindow workbenchWindow = PlatformUI.getWorkbench().getActiveWorkbenchWindow();
 		IWorkbenchPage activePage = workbenchWindow.getActivePage();
@@ -207,6 +85,11 @@
 		if(dialog.open() == ChooseProcessTypeDialog.OK){
     
 			IInterpreterManager interpreterManager = dialog.getInterpreterManager();
+			if(interpreterManager == null){
+				MessageDialog.openError(workbenchWindow.getShell(), 
+						"No interpreter manager for creating console", 
+						"No interpreter manager was available for creating a console.");
+			}
             IInterpreterInfo[] interpreters = interpreterManager.getInterpreterInfos();
 			if(interpreters == null || interpreters.length == 0){
                 MessageDialog.openError(workbenchWindow.getShell(), 
@@ -255,7 +138,7 @@
 		return null;
     }
     
-    public Tuple3<Launch, Process, Integer> createLaunch(
+    public Tuple4<Launch, Process, Integer, IInterpreterInfo> createLaunch(
     		IInterpreterManager interpreterManager, IInterpreterInfo interpreter, 
     		Collection<String> pythonpath, IPythonNature nature, List<IPythonNature> naturesUsed) throws Exception {
     	Process process = null;
@@ -304,7 +187,7 @@
         
         launch.addProcess(spawnedInterpreterProcess);
         
-        return new Tuple3<Launch, Process, Integer>(launch, process, clientPort);
+        return new Tuple4<Launch, Process, Integer, IInterpreterInfo>(launch, process, clientPort, interpreter);
     }
 
     
