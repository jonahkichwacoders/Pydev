--- conflicted
+++ resolved
@@ -404,11 +404,7 @@
                     openFileWithCoverageMarkers(realFile);
                 }
             } catch (Exception e) {
-<<<<<<< HEAD
-                PydevPlugin.log(e);
-=======
                 Log.log(e);
->>>>>>> 05a70a91
             }
         }
     }
