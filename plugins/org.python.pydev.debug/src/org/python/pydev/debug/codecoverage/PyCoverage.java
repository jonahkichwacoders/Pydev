--- conflicted
+++ resolved
@@ -220,11 +220,7 @@
             }
 
         } catch (Exception e1) {
-<<<<<<< HEAD
-            PydevPlugin.log(e1);
-=======
             Log.log(e1);
->>>>>>> 05a70a91
             throw new RuntimeException(e1);
         }
     }
@@ -318,11 +314,7 @@
                 }
                 
             } catch (Exception e) {
-<<<<<<< HEAD
-                PydevPlugin.log(e);
-=======
                 Log.log(e);
->>>>>>> 05a70a91
             }
         }
     }
