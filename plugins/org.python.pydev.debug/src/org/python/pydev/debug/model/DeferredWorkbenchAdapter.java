--- conflicted
+++ resolved
@@ -14,7 +14,6 @@
 import org.python.pydev.debug.model.remote.AbstractDebuggerCommand;
 import org.python.pydev.debug.model.remote.GetVariableCommand;
 import org.python.pydev.debug.model.remote.ICommandResponseListener;
-import org.python.pydev.plugin.PydevPlugin;
 
 public class DeferredWorkbenchAdapter extends DeferredDebugElementWorkbenchAdapter implements IDeferredWorkbenchAdapter, ICommandResponseListener{
 
@@ -114,11 +113,7 @@
                 Thread.sleep(10); //10 millis
             }
         } catch (InterruptedException e) {
-<<<<<<< HEAD
-            PydevPlugin.log(e);
-=======
             Log.log(e);
->>>>>>> 05a70a91
         }
 
         if(commandVariables != null){
