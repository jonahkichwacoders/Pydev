--- conflicted
+++ resolved
@@ -172,7 +172,6 @@
         File relativePath = CustomizationsPlugin.getBundleInfo().getRelativePath(
                 new Path("templates/google_app_engine"));
         File[] files = relativePath.listFiles();
-<<<<<<< HEAD
         if (files != null) {
             for (File dir : files) {
                 if (dir.isDirectory()) {
@@ -180,24 +179,13 @@
                     if (secondLevelFiles != null) {
                         for (File file2 : secondLevelFiles) {
                             if (file2.getName().equals("description.txt")) {
-                                String fileContents = REF.getFileContents(file2).trim();
+                                String fileContents = FileUtils.getFileContents(file2).trim();
                                 Tuple<String, String> nameAndDesc = StringUtils.splitOnFirst(fileContents, ':');
                                 templateNamesAndDescriptions.put(nameAndDesc.o1, new Tuple<String, File>(
                                         nameAndDesc.o2, dir));
                                 break;
                             }
                         }
-=======
-        for (File dir : files) {
-            if (dir.isDirectory()) {
-                File[] secondLevelFiles = dir.listFiles();
-                for (File file2 : secondLevelFiles) {
-                    if (file2.getName().equals("description.txt")) {
-                        String fileContents = FileUtils.getFileContents(file2).trim();
-                        Tuple<String, String> nameAndDesc = StringUtils.splitOnFirst(fileContents, ':');
-                        templateNamesAndDescriptions.put(nameAndDesc.o1, new Tuple<String, File>(nameAndDesc.o2, dir));
-                        break;
->>>>>>> b2748a52
                     }
                 }
             }
@@ -240,23 +228,19 @@
             if (tuple != null && tuple.o2.isDirectory()) {
                 try {
                     //copy all but the description.txt file.
-                    FileUtils.copyDirectory(tuple.o2, sourceFolder.getLocation().toFile(), new ICallback<Boolean, File>() {
-
-                        public Boolean call(File arg) {
-                            //we don't want to copy description.txt
-                            String filename = arg.getName().toLowerCase();
-                            if (filename.equals("description.txt") || filename.equals(".svn") || filename.equals("cvs")) {
-                                return true;
-                            }
-                            return false;
-                        }
-<<<<<<< HEAD
-                    }, new ICallback<String, String>() {
-=======
-                    },
-
-                            new ICallback<String, String>() {
->>>>>>> b2748a52
+                    FileUtils.copyDirectory(tuple.o2, sourceFolder.getLocation().toFile(),
+                            new ICallback<Boolean, File>() {
+
+                                public Boolean call(File arg) {
+                                    //we don't want to copy description.txt
+                                    String filename = arg.getName().toLowerCase();
+                                    if (filename.equals("description.txt") || filename.equals(".svn")
+                                            || filename.equals("cvs")) {
+                                        return true;
+                                    }
+                                    return false;
+                                }
+                            }, new ICallback<String, String>() {
 
                                 public String call(String contents) {
                                     //We want to change any references to ${app_id} for the app id entered by the user
